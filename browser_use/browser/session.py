from __future__ import annotations

import asyncio
import atexit
import json
import logging
import os
import re
import shutil
import tempfile
import time
from dataclasses import dataclass
from functools import wraps
from pathlib import Path
from typing import Any, Self
from urllib.parse import urlparse

import anyio
from typing_extensions import deprecated

from browser_use.config import CONFIG
from browser_use.dom.debug.highlights import inject_highlighting_script, remove_highlighting_script
from browser_use.dom.service import DomService
from browser_use.dom.views import DOMSelectorMap, EnhancedDOMTreeNode, SerializedDOMState
from browser_use.observability import observe_debug
from browser_use.utils import _log_pretty_path, _log_pretty_url

from .utils import normalize_url

os.environ['PW_TEST_SCREENSHOT_NO_FONTS_READY'] = '1'  # https://github.com/microsoft/playwright/issues/35972

import psutil
from bubus.helpers import retry
from playwright._impl._api_structures import ViewportSize
from pydantic import AliasChoices, BaseModel, ConfigDict, Field, InstanceOf, PrivateAttr, model_validator
from uuid_extensions import uuid7str

from browser_use.browser.profile import BROWSERUSE_DEFAULT_CHANNEL, BrowserChannel, BrowserProfile
from browser_use.browser.types import (
	Browser,
	BrowserContext,
	ElementHandle,
	FrameLocator,
	Page,
	Patchright,
	PlaywrightOrPatchright,
	async_patchright,
	async_playwright,
)
from browser_use.browser.views import (
	BrowserError,
	BrowserStateSummary,
	PageInfo,
	TabInfo,
	URLNotAllowedError,
)

# from browser_use.dom.clickable_element_processor.service import ClickableElementProcessor
# from browser_use.dom.service import DomService
# from browser_use.dom.views import DOMElementNode, SelectorMap
from browser_use.utils import (
	is_new_tab_page,
	match_url_with_domain_pattern,
	merge_dicts,
	time_execution_async,
	time_execution_sync,
)

_GLOB_WARNING_SHOWN = False  # used inside _is_url_allowed to avoid spamming the logs with the same warning multiple times

GLOBAL_PLAYWRIGHT_API_OBJECT = None  # never instantiate the playwright API object more than once per thread
GLOBAL_PATCHRIGHT_API_OBJECT = None  # never instantiate the patchright API object more than once per thread
GLOBAL_PLAYWRIGHT_EVENT_LOOP = None  # track which event loop the global objects belong to
GLOBAL_PATCHRIGHT_EVENT_LOOP = None  # track which event loop the global objects belong to

MAX_SCREENSHOT_HEIGHT = 2000
MAX_SCREENSHOT_WIDTH = 1920


def _log_glob_warning(domain: str, glob: str, logger: logging.Logger):
	global _GLOB_WARNING_SHOWN
	if not _GLOB_WARNING_SHOWN:
		logger.warning(
			# glob patterns are very easy to mess up and match too many domains by accident
			# e.g. if you only need to access gmail, don't use *.google.com because an attacker could convince the agent to visit a malicious doc
			# on docs.google.com/s/some/evil/doc to set up a prompt injection attack
			f"⚠️ Allowing agent to visit {domain} based on allowed_domains=['{glob}', ...]. Set allowed_domains=['{domain}', ...] explicitly to avoid matching too many domains!"
		)
		_GLOB_WARNING_SHOWN = True


def require_healthy_browser(usable_page=True, reopen_page=True):
	"""Decorator for BrowserSession methods to ensure browser/page is healthy before execution.

	This ridiculous overengineered logic is necessary to work around playwright's completely broken handling of crashed pages.
	- When a page is loading, playwright calls will hang indefinitely.
	- When a page is blocked by a JS while(true){}, playwright calls will hang indefinitely.
	- When a page is unresponsive because the system is out of CPU or Memory, playwright calls will hang indefinitely.
	asyncio.wait(...) is the most extreme method available to try and terminate asyncio tasks in python, but even this does not work
	because it's likely the underlying playwright node.js process that's crashing and synchronously blocking the python side.
	This is why we must use CDP directly and skip playwright eventually.

	Args:
		usable_page: If True, check that the agent_current_page is valid and responsive before executing the method, if invalid log it but continue anyway
		reopen_page: If True, attempt to reopen the page if it's crashed, invalid, or unresponsive (only applies if usable_page=True)
	"""

	def decorator(func):
		assert asyncio.iscoroutinefunction(func), '@require_healthy_browser only supports async methods'

		@wraps(func)
		async def wrapper(self: BrowserSession, *args, **kwargs):
			try:
				if not self.initialized or not self.browser_context:
					# raise RuntimeError('BrowserSession(...).start() must be called first to launch or connect to the browser')
					await self.start()  # just start it automatically if not already started

				if not self.agent_current_page or self.agent_current_page.is_closed():
					self.agent_current_page = (
						self.browser_context.pages[0] if (self.browser_context and len(self.browser_context.pages) > 0) else None
					)

				# always require at least one tab to be open for the context to be considered usable, dont check responsiveness unless usable_page=True
				if not self.agent_current_page or self.agent_current_page.is_closed():
					# Create new page directly to avoid circular dependency
					assert self.browser_context is not None, 'Browser context is not set'
					new_page = await self.browser_context.new_page()
					self.agent_current_page = new_page
					if (not self.human_current_page) or self.human_current_page.is_closed():
						self.human_current_page = new_page
					if self.browser_profile.viewport:
						await new_page.set_viewport_size(self.browser_profile.viewport)

				assert self.agent_current_page and not self.agent_current_page.is_closed()

				if not hasattr(self, '_cached_browser_state_summary'):
					raise RuntimeError('BrowserSession(...).start() must be called first to initialize the browser session')

				# Check page responsiveness if usable_page=True
				if usable_page:
					# Skip if already in recovery to prevent infinite recursion
					if hasattr(self, '_in_recovery') and self._in_recovery:
						# self.logger.debug('Already in recovery, skipping responsiveness check')
						return await func(self, *args, **kwargs)

					# Skip responsiveness check for about:blank pages - they're always responsive (I hope, otherwise something is very wrong)
					if self.agent_current_page and is_new_tab_page(self.agent_current_page.url):
						# self.logger.debug('Skipping responsiveness check for about:blank page')
						return await func(self, *args, **kwargs)

					# Check if page is responsive
					# self.logger.debug(f'Checking page responsiveness for {func.__name__}...')
					if await self._is_page_responsive(self.agent_current_page):
						# self.logger.debug('✅ Confirmed page is responsive')
						pass
					else:
						# Page is unresponsive - handle recovery
						if not reopen_page:
							self.logger.warning(
								'⚠️ Page unresponsive but @require_healthy_browser(reopen_page=False), attempting to continue anyway...'
							)
						else:
							try:
								await self._recover_unresponsive_page(
									func.__name__, timeout_ms=int(self.browser_profile.default_navigation_timeout or 5000) + 5_000
								)
								self.logger.debug(
									f'🤕 Crashed page recovery finished, attempting to continue with {func.__name__}() on {_log_pretty_url(self.agent_current_page.url)}...'
								)
							except Exception as e:
								self.logger.warning(
									f'❌ Crashed page recovery failed, could not run {func.__name__}(), page is stuck unresponsive on {_log_pretty_url(self.agent_current_page.url)}...'
								)
								raise  # Re-raise to let retry decorator / callsite handle it

				return await func(self, *args, **kwargs)

			except Exception as e:
				# Check if this is a TargetClosedError or similar connection error
				if 'TargetClosedError' in str(type(e)) or 'browser has been closed' in str(e):
					self.logger.warning(
						f'✂️ Browser {self._connection_str} disconnected before BrowserSession.{func.__name__}() could run... (error: {type(e).__name__}: {e})'
					)
					self._reset_connection_state()
				# Re-raise all hard errors so the caller can handle them appropriately
				raise

		return wrapper

	return decorator


DEFAULT_BROWSER_PROFILE = BrowserProfile()


@dataclass
class CachedClickableElementHashes:
	"""
	Clickable elements hashes for the last state
	"""

	url: str
	hashes: set[str]


class BrowserSession(BaseModel):
	"""
	Represents an active browser session with a running browser process somewhere.

	Chromium flags should be passed via extra_launch_args.
	Extra Playwright launch options (e.g., handle_sigterm, handle_sigint) can be passed as kwargs to BrowserSession and will be forwarded to the launch() call.
	"""

	model_config = ConfigDict(
		extra='allow',
		validate_assignment=False,
		revalidate_instances='always',
		frozen=False,
		arbitrary_types_allowed=True,
		validate_by_alias=True,
		validate_by_name=True,
	)
	# this class accepts arbitrary extra **kwargs in init because of the extra='allow' pydantic option
	# they are saved on the model, then applied to self.browser_profile via .apply_session_overrides_to_profile()

	# Persistent ID for this browser session
	id: str = Field(default_factory=uuid7str)

	# template profile for the BrowserSession, will be copied at init/validation time, and overrides applied to the copy
	browser_profile: InstanceOf[BrowserProfile] = Field(
		default=DEFAULT_BROWSER_PROFILE,
		description='BrowserProfile() instance containing config for the BrowserSession',
		validation_alias=AliasChoices(
			'profile', 'config', 'new_context_config'
		),  # abbreviations = 'profile', old deprecated names = 'config', 'new_context_config'
	)

	# runtime props/state: these can be passed in as props at init, or get auto-setup by BrowserSession.start()
	wss_url: str | None = Field(
		default=None,
		description='WSS URL of the node.js playwright browser server to connect to, outputted by (await chromium.launchServer()).wsEndpoint()',
	)
	cdp_url: str | None = Field(
		default=None,
		description='CDP URL of the browser to connect to, e.g. http://localhost:9222 or ws://127.0.0.1:9222/devtools/browser/387adf4c-243f-4051-a181-46798f4a46f4',
	)
	browser_pid: int | None = Field(
		default=None,
		description='pid of a running chromium-based browser process to connect to on localhost',
		validation_alias=AliasChoices('chrome_pid'),  # old deprecated name = chrome_pid
	)
	playwright: PlaywrightOrPatchright | None = Field(
		default=None,
		description='Playwright library object returned by: await (playwright or patchright).async_playwright().start()',
		exclude=True,
	)
	browser: Browser | None = Field(
		default=None,
		description='playwright Browser object to use (optional)',
		validation_alias=AliasChoices('playwright_browser'),
		exclude=True,
	)
	browser_context: BrowserContext | None = Field(
		default=None,
		description='playwright BrowserContext object to use (optional)',
		validation_alias=AliasChoices('playwright_browser_context', 'context'),
		exclude=True,
	)

	# runtime state: state that changes during the lifecycle of a BrowserSession(), updated by the methods below
	initialized: bool = Field(
		default=False,
		description='Mark BrowserSession launch/connection as already ready and skip setup (not recommended)',
		validation_alias=AliasChoices('is_initialized'),
	)
	agent_current_page: Page | None = Field(  # mutated by self.create_new_tab(url)
		default=None,
		description='Foreground Page that the agent is focused on',
		validation_alias=AliasChoices('current_page', 'page'),  # alias page= allows passing in a playwright Page object easily
		exclude=True,
	)
	human_current_page: Page | None = Field(  # mutated by self._setup_current_page_change_listeners()
		default=None,
		description='Foreground Page that the human is focused on',
		exclude=True,
	)

	_cached_browser_state_summary: BrowserStateSummary | None = PrivateAttr(default=None)
	_cached_clickable_element_hashes: CachedClickableElementHashes | None = PrivateAttr(default=None)
	_tab_visibility_callback: Any = PrivateAttr(default=None)
	_logger: logging.Logger | None = PrivateAttr(default=None)
	_downloaded_files: list[str] = PrivateAttr(default_factory=list)
	_original_browser_session: Any = PrivateAttr(default=None)  # Reference to prevent GC of the original session when copied
	_owns_browser_resources: bool = PrivateAttr(default=True)  # True if this instance owns and should clean up browser resources
	_auto_download_pdfs: bool = PrivateAttr(default=True)  # Auto-download PDFs when detected
	_subprocess: Any = PrivateAttr(default=None)  # Chrome subprocess reference for error handling

	@model_validator(mode='after')
	def apply_session_overrides_to_profile(self) -> Self:
		"""Apply any extra **kwargs passed to BrowserSession(...) as session-specific config overrides on top of browser_profile"""
		session_own_fields = type(self).model_fields.keys()

		# get all the extra kwarg overrides passed to BrowserSession(...) that are actually
		# config Fields tracked by BrowserProfile, instead of BrowserSession's own args
		profile_overrides = self.model_dump(exclude=set(session_own_fields))

		# FOR REPL DEBUGGING ONLY, NEVER ALLOW CIRCULAR REFERENCES IN REAL CODE:
		# self.browser_profile._in_use_by_session = self

		self.browser_profile = self.browser_profile.model_copy(update=profile_overrides)

		# FOR REPL DEBUGGING ONLY, NEVER ALLOW CIRCULAR REFERENCES IN REAL CODE:
		# self.browser_profile._in_use_by_session = self

		return self

	@property
	def logger(self) -> logging.Logger:
		"""Get instance-specific logger with session ID in the name"""
		if (
			self._logger is None or self.browser_context is None
		):  # keep updating the name pre-init because our id and str(self) can change
			self._logger = logging.getLogger(f'browser_use.{self}')
		return self._logger

	def __repr__(self) -> str:
		is_copy = '©' if self._original_browser_session else '#'
		port_number_or_pid = (
			(self.cdp_url or self.wss_url or str(self.browser_pid) or 'playwright').rsplit(':', 1)[-1].split('/', 1)[0]
		)
		return f'BrowserSession🆂 {self.id[-4:]}:{port_number_or_pid} {is_copy}{str(id(self))[-2:]} ({self._connection_str}, profile={self.browser_profile})'

	def __str__(self) -> str:
		is_copy = '©' if self._original_browser_session else '#'
		port_number_or_pid = (
			(self.cdp_url or self.wss_url or str(self.browser_pid) or 'playwright').rsplit(':', 1)[-1].split('/', 1)[0]
		)
		return f'BrowserSession🆂 {self.id[-4:]}:{port_number_or_pid} {is_copy}{str(id(self))[-2:]}'  # ' 🅟 {str(id(self.agent_current_page))[-2:]}'

	# better to force people to get it from the right object, "only one way to do it" is better python
	# def __getattr__(self, key: str) -> Any:
	# 	"""
	# 	fall back to getting any attrs from the underlying self.browser_profile when not defined on self.
	# 	(extra kwargs passed e.g. BrowserSession(extra_kwarg=124) on init get saved into self.browser_profile on validation,
	# 	so this also allows you to read those: browser_session.extra_kwarg => browser_session.browser_profile.extra_kwarg)
	# 	"""
	# 	return getattr(self.browser_profile, key)

	@observe_debug(ignore_input=True, ignore_output=True, name='browser.session.start')
	async def start(self) -> Self:
		"""
		Starts the browser session by either connecting to an existing browser or launching a new one.
		Precedence order for launching/connecting:
			1. page=Page playwright object, will use its page.context as browser_context
			2. browser_context=PlaywrightBrowserContext object, will use its browser
			3. browser=PlaywrightBrowser object, will use its first available context
			4. browser_pid=int, will connect to a local chromium-based browser via pid
			5. wss_url=str, will connect to a remote playwright browser server via WSS
			6. cdp_url=str, will connect to a remote chromium-based browser via CDP
			7. playwright=Playwright object, will use its chromium instance to launch a new browser
		"""

		# if we're already initialized and the connection is still valid, return the existing session state and start from scratch

		# Use timeout to prevent indefinite waiting on lock acquisition

		# Quick return if already connected
		if self.initialized and await self.is_connected():
			return self

		# Reset if we were initialized but lost connection
		if self.initialized:
			self.logger.warning(f'💔 Browser {self._connection_str} has gone away, attempting to reconnect...')
			self._reset_connection_state()

		try:
			# Setup
			self.browser_profile.detect_display_configuration()
			# Note: prepare_user_data_dir() is called later in _unsafe_setup_new_browser_context()
			# after the temp directory is created. Calling it here is premature.

			# Get playwright object (has its own retry/semaphore)
			await self.setup_playwright()

			# Try to connect/launch browser (each has appropriate retry logic)
			await self._connect_or_launch_browser()

			# Ensure we have a context
			assert self.browser_context, f'Failed to create BrowserContext for browser={self.browser}'

			# Configure browser
			await self._setup_viewports()
			await self._setup_current_page_change_listeners()
			await self._start_context_tracing()

			self.initialized = True
			return self

		except BaseException:
			self.initialized = False
			raise

	@property
	def _connection_str(self) -> str:
		"""Get a logging-ready string describing the connection method e.g. browser=playwright+google-chrome-canary (local)"""
		binary_name = (
			Path(self.browser_profile.executable_path).name.lower().replace(' ', '-').replace('.exe', '')
			if self.browser_profile.executable_path
			else (self.browser_profile.channel or BROWSERUSE_DEFAULT_CHANNEL).name.lower().replace('_', '-').replace(' ', '-')
		)  # Google Chrome Canary.exe -> google-chrome-canary
		driver_name = 'playwright'
		if self.browser_profile.stealth:
			driver_name = 'patchright'
		return (
			f'cdp_url={self.cdp_url}'
			if self.cdp_url
			else f'wss_url={self.wss_url}'
			if self.wss_url
			else f'browser_pid={self.browser_pid}'
			if self.browser_pid
			else f'browser={driver_name}:{binary_name}'
		)

	async def stop(self, _hint: str = '') -> None:
		"""Shuts down the BrowserSession, killing the browser process (only works if keep_alive=False)"""

		# Save cookies to disk if configured
		if self.browser_context:
			try:
				await self.save_storage_state()
			except Exception as e:
				self.logger.warning(f'⚠️ Failed to save auth storage state before stopping: {type(e).__name__}: {e}')

		if self.browser_profile.keep_alive:
			self.logger.info(
				'🕊️ BrowserSession.stop() called but keep_alive=True, leaving the browser running. Use .kill() to force close.'
			)
			return  # nothing to do if keep_alive=True, leave the browser running

		# Only the owner can actually stop the browser
		if not self._owns_browser_resources:
			self.logger.debug(f'🔗 BrowserSession.stop() called on a copy, not closing shared browser resources {_hint}')
			# Still reset our references though
			self._reset_connection_state()
			return

		if self.browser_context or self.browser:
			self.logger.info(f'🛑 Closing {self._connection_str} browser context {_hint} {self.browser or self.browser_context}')

			# Save trace recording if configured
			if self.browser_profile.traces_dir and self.browser_context:
				try:
					await self._save_trace_recording()
				except Exception as e:
					# TargetClosedError is expected when browser has already been closed
					from browser_use.browser.types import TargetClosedError

					if isinstance(e, TargetClosedError):
						self.logger.debug('Browser context already closed, trace may have been saved automatically')
					else:
						self.logger.error(f'❌ Error saving browser context trace: {type(e).__name__}: {e}')

			# Log video/HAR save operations (saved automatically on close)
			if self.browser_profile.record_video_dir:
				self.logger.info(f'🎥 Saving video recording to record_video_dir= {self.browser_profile.record_video_dir}...')
			if self.browser_profile.record_har_path:
				self.logger.info(f'🎥 Saving HAR file to record_har_path= {self.browser_profile.record_har_path}...')

			# Close browser context and browser using retry-decorated methods
			try:
				# IMPORTANT: Close context first to ensure HAR/video files are saved
				await self._close_browser_context()
				await self._close_browser()
			except Exception as e:
				if 'browser has been closed' not in str(e):
					self.logger.warning(f'❌ Error closing browser: {type(e).__name__}: {e}')
			finally:
				# Always clear references to ensure a fresh start next time
				self.browser_context = None
				self.browser = None

		# Kill the chrome subprocess if we started it
		if self.browser_pid:
			try:
				await self._terminate_browser_process(_hint='(stop() called)')
			except psutil.NoSuchProcess:
				self.browser_pid = None
			except (TimeoutError, psutil.TimeoutExpired):
				# If graceful termination failed, force kill
				try:
					proc = psutil.Process(pid=self.browser_pid)
					self.logger.warning(f'⏱️ Process did not terminate gracefully, force killing browser_pid={self.browser_pid}')
					proc.kill()
				except psutil.NoSuchProcess:
					pass
				self.browser_pid = None
			except Exception as e:
				if 'NoSuchProcess' not in type(e).__name__:
					self.logger.debug(f'❌ Error terminating subprocess: {type(e).__name__}: {e}')
				self.browser_pid = None

		# Clean up temporary user data directory
		if self.browser_profile.user_data_dir and Path(self.browser_profile.user_data_dir).name.startswith('browseruse-tmp'):
			shutil.rmtree(self.browser_profile.user_data_dir, ignore_errors=True)

		self._reset_connection_state()

	async def close(self) -> None:
		"""Deprecated: Provides backwards-compatibility with old method Browser().close() and playwright BrowserContext.close()"""
		await self.stop(_hint='(close() called)')

	async def kill(self) -> None:
		"""Stop the BrowserSession even if keep_alive=True"""
		# self.logger.debug(
		# 	f'⏹️ Browser browser_pid={self.browser_pid} user_data_dir= {_log_pretty_path(self.browser_profile.user_data_dir) or "<incognito>"} keep_alive={self.browser_profile.keep_alive} (close() called)'
		# )
		self.browser_profile.keep_alive = False
		await self.stop(_hint='(kill() called)')

		# do not stop self.playwright here as its likely used by other parallel browser_sessions
		# let it be cleaned up by the garbage collector when no refs use it anymore

	async def new_context(self, **kwargs):
		"""Deprecated: Provides backwards-compatibility with old class method Browser().new_context()."""
		# TODO: remove this after >=0.3.0
		return self

	async def __aenter__(self) -> BrowserSession:
		await self.start()
		return self

	def __eq__(self, other: object) -> bool:
		"""Check if two BrowserSession instances are using the same browser."""

		if not isinstance(other, BrowserSession):
			return False

		# Two sessions are considered equal if they're connected to the same browser
		# All three connection identifiers must match
		return self.browser_pid == other.browser_pid and self.cdp_url == other.cdp_url and self.wss_url == other.wss_url

	async def __aexit__(self, exc_type, exc_val, exc_tb):
		# self.logger.debug(
		# 	f'⏹️ Stopping gracefully browser_pid={self.browser_pid} user_data_dir= {_log_pretty_path(self.browser_profile.user_data_dir) or "<incognito>"} keep_alive={self.browser_profile.keep_alive} (context manager exit)'
		# )
		await self.stop(_hint='(context manager exit)')

	def model_copy(self, **kwargs) -> Self:
		"""Create a copy of this BrowserSession that shares the browser resources but doesn't own them.

		This method creates a copy that:
		- Shares the same browser, browser_context, and playwright objects
		- Doesn't own the browser resources (won't close them when garbage collected)
		- Keeps a reference to the original to prevent premature garbage collection
		"""
		# Create the copy using the parent class method
		copy = super().model_copy(**kwargs)

		# The copy doesn't own the browser resources
		copy._owns_browser_resources = False

		# Keep a reference to the original to prevent garbage collection
		copy._original_browser_session = self

		# Manually copy over the excluded fields that are needed for browser connection
		# These fields are excluded in the model config but need to be shared
		copy.playwright = self.playwright
		copy.browser = self.browser
		copy.browser_context = self.browser_context
		copy.agent_current_page = self.agent_current_page
		copy.human_current_page = self.human_current_page
		copy.browser_pid = self.browser_pid

		return copy

	def __del__(self):
		profile = getattr(self, 'browser_profile', None)
		keep_alive = getattr(profile, 'keep_alive', None)
		user_data_dir = getattr(profile, 'user_data_dir', None)
		owns_browser = getattr(self, '_owns_browser_resources', True)
		status = f'🪓 killing pid={self.browser_pid}...' if (self.browser_pid and owns_browser) else '☠️'
		self.logger.debug(
			f'🗑️ Garbage collected BrowserSession 🆂 {self.id[-4:]}.{str(id(self.agent_current_page))[-2:]} ref #{str(id(self))[-4:]} keep_alive={keep_alive} owns_browser={owns_browser} {status}'
		)
		# Only kill browser processes if this instance owns them
		if owns_browser:
			# Avoid keeping references in __del__ that might prevent garbage collection
			try:
				self._kill_child_processes(_hint='(garbage collected)')
			except TimeoutError:
				# Never let __del__ raise Timeout exceptions
				pass

	def _kill_child_processes(self, _hint: str = '') -> None:
		"""Kill any child processes that might be related to the browser"""

		if not self.browser_profile.keep_alive and self.browser_pid:
			try:
				browser_proc = psutil.Process(self.browser_pid)
				try:
					browser_proc.terminate()
					browser_proc.wait(
						timeout=5
					)  # wait up to 5 seconds for the process to exit cleanly and commit its user_data_dir changes
					self.logger.debug(f'🍂 Killed browser subprocess gracefully browser_pid={self.browser_pid} {_hint}')
				except (psutil.NoSuchProcess, psutil.AccessDenied, TimeoutError):
					pass

				# Kill all child processes first (recursive)
				for child in browser_proc.children(recursive=True):
					try:
						# self.logger.debug(f'Force killing child process: {child.pid} ({child.name()})')
						child.kill()
						self.logger.debug(f'☠️ Force-killed hung browser helper subprocess pid={child.pid} {_hint}')
					except (psutil.NoSuchProcess, psutil.AccessDenied):
						pass

				# Kill the main browser process
				# self.logger.debug(f'Force killing browser process: {self.browser_pid}')
				browser_proc.kill()
				self.logger.debug(f'☠️ Force-killed hung browser subprocess browser_pid={self.browser_pid} {_hint}')
			except psutil.NoSuchProcess:
				pass
			except Exception as e:
				self.logger.warning(f'⚠️ Error force-killing browser in BrowserSession.__del__: {type(e).__name__}: {e}')

	@staticmethod
	async def _start_global_playwright_subprocess(is_stealth: bool) -> PlaywrightOrPatchright:
		"""Create and return a new playwright or patchright node.js subprocess / API connector"""
		global GLOBAL_PLAYWRIGHT_API_OBJECT, GLOBAL_PATCHRIGHT_API_OBJECT
		global GLOBAL_PLAYWRIGHT_EVENT_LOOP, GLOBAL_PATCHRIGHT_EVENT_LOOP

		try:
			current_loop = asyncio.get_running_loop()
		except RuntimeError:
			current_loop = None

		if is_stealth:
			GLOBAL_PATCHRIGHT_API_OBJECT = await async_patchright().start()
			GLOBAL_PATCHRIGHT_EVENT_LOOP = current_loop
			return GLOBAL_PATCHRIGHT_API_OBJECT
		else:
			GLOBAL_PLAYWRIGHT_API_OBJECT = await async_playwright().start()
			GLOBAL_PLAYWRIGHT_EVENT_LOOP = current_loop
			return GLOBAL_PLAYWRIGHT_API_OBJECT

	async def _unsafe_get_or_start_playwright_object(self) -> PlaywrightOrPatchright:
		"""Get existing or create new global playwright object with proper locking."""
		global GLOBAL_PLAYWRIGHT_API_OBJECT, GLOBAL_PATCHRIGHT_API_OBJECT
		global GLOBAL_PLAYWRIGHT_EVENT_LOOP, GLOBAL_PATCHRIGHT_EVENT_LOOP

		# Get current event loop
		try:
			current_loop = asyncio.get_running_loop()
		except RuntimeError:
			current_loop = None

		is_stealth = self.browser_profile.stealth
		driver_name = 'patchright' if is_stealth else 'playwright'
		global_api_object = GLOBAL_PATCHRIGHT_API_OBJECT if is_stealth else GLOBAL_PLAYWRIGHT_API_OBJECT
		global_event_loop = GLOBAL_PATCHRIGHT_EVENT_LOOP if is_stealth else GLOBAL_PLAYWRIGHT_EVENT_LOOP

		# Check if we need to create or recreate the global object
		should_recreate = False

		if global_api_object and global_event_loop != current_loop:
			self.logger.debug(
				f'Detected event loop change. Previous {driver_name} instance was created in a different event loop. '
				'Creating new instance to avoid disconnection when the previous loop closes.'
			)
			should_recreate = True

		# Also check if the object exists but is no longer functional
		if global_api_object and not should_recreate:
			try:
				# Try to access the chromium property to verify the object is still valid
				_ = global_api_object.chromium.executable_path
			except Exception as e:
				self.logger.debug(f'Detected invalid {driver_name} instance: {type(e).__name__}. Creating new instance.')
				should_recreate = True

		# If we already have a valid object, use it
		if global_api_object and not should_recreate:
			return global_api_object

		# Create new playwright object
		return await self._start_global_playwright_subprocess(is_stealth=is_stealth)

	@retry(wait=1, retries=2, timeout=45, semaphore_limit=1, semaphore_scope='self', semaphore_lax=False)
	async def _close_browser_context(self) -> None:
		"""Close browser context with retry logic."""
		await self._unsafe_close_browser_context()

	async def _unsafe_close_browser_context(self) -> None:
		"""Unsafe browser context close logic without retry protection."""
		if self.browser_context:
			await self.browser_context.close()
			self.browser_context = None

	@retry(wait=1, retries=2, timeout=10, semaphore_limit=1, semaphore_scope='self', semaphore_lax=False)
	async def _close_browser(self) -> None:
		"""Close browser instance with retry logic."""
		await self._unsafe_close_browser()

	async def _unsafe_close_browser(self) -> None:
		"""Unsafe browser close logic without retry protection."""
		if self.browser and self.browser.is_connected():
			await self.browser.close()
			self.browser = None

	@retry(
		wait=0.5,
		retries=3,
		timeout=5,
		semaphore_limit=1,
		semaphore_scope='self',
		semaphore_lax=True,
		retry_on=(TimeoutError, psutil.TimeoutExpired),  # Only retry on timeouts, not NoSuchProcess
	)
	async def _terminate_browser_process(self, _hint: str = '') -> None:
		"""Terminate browser process with retry logic."""
		await self._unsafe_terminate_browser_process(_hint='(terminate() called)')

	async def _unsafe_terminate_browser_process(self, _hint: str = '') -> None:
		"""Unsafe browser process termination without retry protection."""
		if self.browser_pid:
			try:
				proc = psutil.Process(pid=self.browser_pid)
				cmdline = proc.cmdline()
				executable_path = cmdline[0] if cmdline else 'unknown'
				self.logger.info(f' ↳ Killing browser_pid={self.browser_pid} {_log_pretty_path(executable_path)} {_hint}')

				# Try graceful termination first
				proc.terminate()
				self._kill_child_processes(_hint=_hint)
				await asyncio.to_thread(proc.wait, timeout=4)
			except psutil.NoSuchProcess:
				# Process already gone, that's fine
				pass
			finally:
				self.browser_pid = None

	@retry(wait=0.5, retries=2, timeout=30, semaphore_limit=1, semaphore_scope='self', semaphore_lax=True)
	async def _save_trace_recording(self) -> None:
		"""Save browser trace recording."""
		if self.browser_profile.traces_dir and self.browser_context is not None:
			traces_path = Path(self.browser_profile.traces_dir)
			if traces_path.suffix:
				# Path has extension, use as-is (user specified exact file path)
				final_trace_path = traces_path
			else:
				# Path has no extension, treat as directory and create filename
				trace_filename = f'BrowserSession_{self.id}.zip'
				final_trace_path = traces_path / trace_filename

			self.logger.info(f'🎥 Saving browser_context trace to {final_trace_path}...')
			await self.browser_context.tracing.stop(path=str(final_trace_path))

	@observe_debug(ignore_input=True, ignore_output=True, name='connect_or_launch_browser')
	async def _connect_or_launch_browser(self) -> None:
		"""Try all connection methods in order of precedence."""
		# Try connecting via passed objects first
		await self.setup_browser_via_passed_objects()
		if self.browser_context:
			return

		# Try connecting via browser PID
		await self.setup_browser_via_browser_pid()
		if self.browser_context:
			return

		# Try connecting via WSS URL
		await self.setup_browser_via_wss_url()
		if self.browser_context:
			return

		# Try connecting via CDP URL
		await self.setup_browser_via_cdp_url()
		if self.browser_context:
			return

		# Launch new browser as last resort
		await self.setup_new_browser_context()

	# Removed _take_screenshot_hybrid - merged into take_screenshot

	@observe_debug(ignore_input=True, ignore_output=True, name='setup_playwright')
	@retry(
		wait=1,
		retries=3,
		timeout=10,
		semaphore_limit=1,
		semaphore_name='playwright_global_object',
		semaphore_scope='global',
		semaphore_lax=False,
		semaphore_timeout=5,  # 5s to wait for global playwright object
	)
	async def setup_playwright(self) -> None:
		"""
		Set up playwright library client object: usually the result of (await async_playwright().start())
		Override to customize the set up of the playwright or patchright library object
		"""
		is_stealth = self.browser_profile.stealth

		# Configure browser channel based on stealth mode
		if is_stealth:
			# use patchright + chrome when stealth=True
			self.browser_profile.channel = self.browser_profile.channel or BrowserChannel.CHROME
			self.logger.info(f'🕶️ Activated stealth mode using patchright {self.browser_profile.channel.name.lower()} browser...')
		else:
			# use playwright + chromium by default
			self.browser_profile.channel = self.browser_profile.channel or BrowserChannel.CHROMIUM

		# Get or create the global playwright object
		self.playwright = self.playwright or await self._unsafe_get_or_start_playwright_object()

		# Log stealth best-practices warnings if applicable
		if is_stealth:
			if self.browser_profile.channel and self.browser_profile.channel != BrowserChannel.CHROME:
				self.logger.info(
					' 🪄 For maximum stealth, BrowserSession(...) should be passed channel=None or BrowserChannel.CHROME'
				)
			if not self.browser_profile.user_data_dir:
				self.logger.info(' 🪄 For maximum stealth, BrowserSession(...) should be passed a persistent user_data_dir=...')
			if self.browser_profile.headless or not self.browser_profile.no_viewport:
				self.logger.info(' 🪄 For maximum stealth, BrowserSession(...) should be passed headless=False & viewport=None')

		# register a shutdown hook to stop the shared global playwright node.js client when the program exits (if an event loop is still running)
		def shudown_playwright():
			if not self.playwright:
				return
			try:
				loop = asyncio.get_running_loop()
				self.logger.debug('🛑 Shutting down shared global playwright node.js client')
				task = loop.create_task(self.playwright.stop())
				if hasattr(task, '_log_destroy_pending'):
					task._log_destroy_pending = False  # type: ignore
			except Exception:
				pass
			self.playwright = None

		atexit.register(shudown_playwright)

	async def setup_browser_via_passed_objects(self) -> None:
		"""Override to customize the set up of the connection to an existing browser"""

		# 1. check for a passed Page object, if present, it always takes priority, set browser_context = page.context
		if self.agent_current_page:
			try:
				# Test if the page is still usable by evaluating simple JS
				await self.agent_current_page.evaluate('() => true')
				self.browser_context = self.agent_current_page.context
			except Exception:
				# Page is closed or unusable, clear it
				self.agent_current_page = None
				self.browser_context = None

		# 2. Check if the current browser connection is valid, if not clear the invalid objects
		if self.browser_context:
			try:
				# Try to access a property that would fail if the context is closed
				_ = self.browser_context.pages
				# Additional check: verify the browser is still connected
				if self.browser_context.browser and not self.browser_context.browser.is_connected():
					self.browser_context = None
			except Exception:
				# Context is closed, clear it
				self.browser_context = None

		# 3. if we have a browser object but it's disconnected, clear it and the context because we cant use either
		if self.browser and not self.browser.is_connected():
			if self.browser_context and (self.browser_context.browser is self.browser):
				self.browser_context = None
			self.browser = None

		# 4. if we have a context now, it always takes precedence, set browser = context.browser, otherwise use the passed browser
		browser_from_context = self.browser_context and self.browser_context.browser
		if browser_from_context and browser_from_context.is_connected():
			self.browser = browser_from_context

		if self.browser or self.browser_context:
			self.logger.info(f'🎭 Connected to existing user-provided browser: {self.browser_context}')
			self._set_browser_keep_alive(True)  # we connected to an existing browser, dont kill it at the end

	async def setup_browser_via_browser_pid(self) -> None:
		"""if browser_pid is provided, calcuclate its CDP URL by looking for --remote-debugging-port=... in its CLI args, then connect to it"""

		if self.browser or self.browser_context:
			return  # already connected to a browser
		if not self.browser_pid:
			return  # no browser_pid provided, nothing to do

		# check that browser_pid process is running, otherwise we cannot connect to it
		try:
			chrome_process = psutil.Process(pid=self.browser_pid)
			if not chrome_process.is_running():
				self.logger.warning(f'⚠️ Expected Chrome process with pid={self.browser_pid} is not running')
				return
			args = chrome_process.cmdline()
		except psutil.NoSuchProcess:
			self.logger.warning(f'⚠️ Expected Chrome process with pid={self.browser_pid} not found, unable to (re-)connect')
			return
		except Exception as e:
			self.browser_pid = None
			self.logger.warning(f'⚠️ Error accessing chrome process with pid={self.browser_pid}: {type(e).__name__}: {e}')
			return

		# check that browser_pid process is exposing a debug port we can connect to, otherwise we cannot connect to it
		debug_port = next((arg for arg in args if arg.startswith('--remote-debugging-port=')), '').split('=')[-1].strip()
		# self.logger.debug(f'👾 Found Chrome subprocess browser_pid={self.browser_pid} open CDP port: --remote-debugging-port={debug_port}')
		if not debug_port:
			# provided pid is unusable, it's either not running or doesnt have an open debug port we can connect to
			if '--remote-debugging-pipe' in args:
				self.logger.error(
					f'❌ Found --remote-debugging-pipe in browser launch args for browser_pid={self.browser_pid} but it was started by a different BrowserSession, cannot connect to it'
				)
			else:
				self.logger.error(
					f'❌ Could not find --remote-debugging-port=... to connect to in browser launch args for browser_pid={self.browser_pid}: {" ".join(args)}'
				)
			self.browser_pid = None
			return

		self.cdp_url = self.cdp_url or f'http://127.0.0.1:{debug_port}/'

		# Wait for CDP port to become available (Chrome might still be starting)
		import httpx

		# Add initial delay to give Chrome time to start up before first check
		await asyncio.sleep(2)

		async with httpx.AsyncClient() as client:
			for i in range(30):  # 30 second timeout
				# First check if the Chrome process has exited
				try:
					chrome_process = psutil.Process(pid=self.browser_pid)
					if not chrome_process.is_running():
						# If we have a subprocess reference, try to get stderr
						if hasattr(self, '_subprocess') and self._subprocess:
							stderr_output = ''
							if self._subprocess.stderr:
								try:
									stderr_bytes = await self._subprocess.stderr.read()
									stderr_output = stderr_bytes.decode('utf-8', errors='replace')
								except Exception:
									pass
							if 'Failed parsing extensions' in stderr_output:
								self.logger.error(f'❌ Chrome process {self.browser_pid} exited: Failed parsing extensions')
								raise RuntimeError('Failed parsing extensions: Chrome profile incompatibility detected')
							elif 'SingletonLock' in stderr_output or 'ProcessSingleton' in stderr_output:
								# Chrome exited due to singleton lock
								self._fallback_to_temp_profile('Chrome process exit due to SingletonLock')
								# Kill the subprocess and retry with new profile
								try:
									self._subprocess.terminate()
									await self._subprocess.wait()
								except Exception:
									pass
								self.browser_pid = None
								# Retry with the new temp directory
								await self._unsafe_setup_new_browser_context()
								return
							else:
								# Chrome exited for unknown reason, try fallback to temp profile
								self.logger.warning(
									f'⚠️ Chrome process {self.browser_pid} exited unexpectedly. Error: {stderr_output[:500] if stderr_output else "No error output"}'
								)
								self._fallback_to_temp_profile('Chrome process exit with unknown error')
								# Kill the subprocess and retry with new profile
								try:
									self._subprocess.terminate()
									await self._subprocess.wait()
								except Exception:
									pass
								self.browser_pid = None
								# Retry with the new temp directory
								await self._unsafe_setup_new_browser_context()
								return
						self.logger.error(f'❌ Chrome process {self.browser_pid} exited unexpectedly')
						self.browser_pid = None
						return
				except psutil.NoSuchProcess:
					self.logger.error(f'❌ Chrome process {self.browser_pid} no longer exists')
					self.browser_pid = None
					return

				try:
					response = await client.get(f'{self.cdp_url}json/version', timeout=1.0)
					if response.status_code == 200:
						# self.logger.debug(f'✅ Chrome CDP port {debug_port} is ready')
						break
				except (httpx.ConnectError, httpx.TimeoutException):
					if i == 0:
						self.logger.debug(f'⏳ Waiting for Chrome CDP port {debug_port} to become available...')
					await asyncio.sleep(1)
			else:
				self.logger.error(f'❌ Chrome CDP port {debug_port} did not become available after 30 seconds')
				self.browser_pid = None
				return

		# Determine if this is a newly spawned subprocess or an existing process
		if hasattr(self, '_subprocess') and self._subprocess and self._subprocess.pid == self.browser_pid:
			self.logger.info(
				f'🌎 Connecting to newly spawned browser via CDP {self.cdp_url} -> browser_pid={self.browser_pid} (local)'
			)
		else:
			self.logger.info(
				f'🌎 Connecting to existing browser via CDP  {self.cdp_url} -> browser_pid={self.browser_pid} (local)'
			)
		assert self.playwright is not None, 'playwright instance is None'
		self.browser = self.browser or await self.playwright.chromium.connect_over_cdp(
			self.cdp_url,
			**self.browser_profile.kwargs_for_connect().model_dump(),
		)
		self._set_browser_keep_alive(True)  # we connected to an existing browser, dont kill it at the end

	async def setup_browser_via_wss_url(self) -> None:
		"""check for a passed wss_url, connect to a remote playwright browser server via WSS"""

		if self.browser or self.browser_context:
			return  # already connected to a browser
		if not self.wss_url:
			return  # no wss_url provided, nothing to do

		self.logger.info(
			f'🌎 Connecting to existing playwright node.js browser server over WSS: {self.wss_url} -> (remote playwright)'
		)
		assert self.playwright is not None, 'playwright instance is None'
		self.browser = self.browser or await self.playwright.chromium.connect(
			self.wss_url,
			**self.browser_profile.kwargs_for_connect().model_dump(),
		)
		self._set_browser_keep_alive(True)  # we connected to an existing browser, dont kill it at the end

	async def setup_browser_via_cdp_url(self) -> None:
		"""check for a passed cdp_url, connect to a remote chromium-based browser via CDP"""

		if self.browser or self.browser_context:
			return  # already connected to a browser
		if not self.cdp_url:
			return  # no cdp_url provided, nothing to do

		self.logger.info(f'🌎 Connecting to existing chromium-based browser via CDP: {self.cdp_url} -> (remote browser)')
		assert self.playwright is not None, 'playwright instance is None'
		self.browser = self.browser or await self.playwright.chromium.connect_over_cdp(
			self.cdp_url,
			**self.browser_profile.kwargs_for_connect().model_dump(),
		)
		self._set_browser_keep_alive(True)  # we connected to an existing browser, dont kill it at the end

	@retry(wait=1, retries=2, timeout=45, semaphore_limit=1, semaphore_scope='self', semaphore_lax=False)
	async def setup_new_browser_context(self) -> None:
		"""Launch a new browser and browser_context"""
		# Double-check after semaphore acquisition to prevent duplicate browser launches
		if self.browser_context:
			try:
				# Check if context is still valid and has pages
				if self.browser_context.pages and not all(page.is_closed() for page in self.browser_context.pages):
					# self.logger.debug('Browser context already exists after semaphore acquisition, skipping launch')
					return
			except Exception:
				# If we can't check pages, assume context is invalid and continue with launch
				pass
		await self._unsafe_setup_new_browser_context()

	async def _unsafe_setup_new_browser_context(self) -> None:
		"""Unsafe browser context setup without retry protection."""

		# if we have a browser object but no browser_context, use the first context discovered or make a new one
		if self.browser and not self.browser_context:
			# If HAR recording or video recording is requested, we need to create a new context with recording enabled
			# Cannot reuse existing context as recording must be configured at context creation
			if (self.browser_profile.record_har_path or self.browser_profile.record_video_dir) and self.browser.contexts:
				recording_types = []
				if self.browser_profile.record_har_path:
					recording_types.append('HAR')
				if self.browser_profile.record_video_dir:
					recording_types.append('video')
				self.logger.info(
					f'🎥 Creating new browser_context with {" and ".join(recording_types)} recording enabled (cannot reuse existing context)'
				)
				self.browser_context = await self.browser.new_context(
					**self.browser_profile.kwargs_for_new_context().model_dump(mode='json')
				)
			elif self.browser.contexts:
				self.browser_context = self.browser.contexts[0]
				# Check if this is a newly spawned subprocess
				if hasattr(self, '_subprocess') and self._subprocess and self._subprocess.pid == self.browser_pid:
					self.logger.debug(f'👤 Using default browser_context opened in newly spawned browser: {self.browser_context}')
				else:
					self.logger.info(f'👤 Using first browser_context found in existing browser: {self.browser_context}')
			else:
				self.browser_context = await self.browser.new_context(
					**self.browser_profile.kwargs_for_new_context().model_dump(mode='json')
				)
				storage_info = (
					f' + loaded storage_state={len(self.browser_profile.storage_state) if self.browser_profile.storage_state else 0} cookies'
					if self.browser_profile.storage_state and isinstance(self.browser_profile.storage_state, dict)
					else ''
				)
				self.logger.info(
					f'🌎 Created new empty browser_context in existing browser{storage_info}: {self.browser_context}'
				)

		# if we still have no browser_context by now, launch a new local one using launch_persistent_context()
		if not self.browser_context:
			assert self.browser_profile.channel is not None, 'browser_profile.channel is None'
			self.logger.info(
				f'🎭 Launching new local browser '
				f'{str(type(self.playwright).__module__).split(".")[0]}:{self.browser_profile.channel.name.lower()} keep_alive={self.browser_profile.keep_alive or False} '
				f'user_data_dir= {_log_pretty_path(self.browser_profile.user_data_dir) or "<incognito>"}'
			)

			# if no user_data_dir is provided, generate a unique one for this temporary browser_context (will be used to uniquely identify the browser_pid later)
			if not self.browser_profile.user_data_dir:
				# self.logger.debug('🌎 Launching local browser in incognito mode')
				# if no user_data_dir is provided, generate a unique one for this temporary browser_context (will be used to uniquely identify the browser_pid later)
				self.browser_profile.user_data_dir = self.browser_profile.user_data_dir or Path(
					tempfile.mkdtemp(prefix='browseruse-tmp-')
				)
			# If we're reconnecting and using a temp directory, create a new one
			# This avoids conflicts with the previous browser process that might still be shutting down
			elif self.browser_profile.user_data_dir and Path(self.browser_profile.user_data_dir).name.startswith(
				'browseruse-tmp-'
			):
				old_dir = self.browser_profile.user_data_dir
				self.browser_profile.user_data_dir = Path(tempfile.mkdtemp(prefix='browseruse-tmp-'))
				self.logger.debug(
					f'🗑️ Cleaning up old tmp user_data_dir= {_log_pretty_path(old_dir)} and using fresh one:{_log_pretty_path(self.browser_profile.user_data_dir)}'
				)
				try:
					shutil.rmtree(old_dir)
				except Exception:
					self.logger.warning(f'🗑️ Failed to cleanup old tmp user_data_dir= {_log_pretty_path(old_dir)}')

			# user data dir was provided, prepare it for use (handles conflicts automatically)
			self.prepare_user_data_dir()

			# if a user_data_dir is provided, launch Chrome as subprocess then connect via CDP
			try:
				async with asyncio.timeout(self.browser_profile.timeout / 1000):
					try:
						assert self.playwright is not None, 'playwright instance is None'

						# Find an available port for remote debugging
						import socket

						with socket.socket(socket.AF_INET, socket.SOCK_STREAM) as s:
							s.bind(('127.0.0.1', 0))
							s.listen(1)
							debug_port = s.getsockname()[1]

						# Get chromium executable path from browser profile or fall back to to playwright default
						chromium_path = self.browser_profile.executable_path or self.playwright.chromium.executable_path

						# Build chrome launch command with all args
						chrome_args = self.browser_profile.get_args()

						# Add/replace remote-debugging-port with our chosen port
						final_args = []
						for arg in chrome_args:
							if not arg.startswith('--remote-debugging-port='):
								final_args.append(arg)
						final_args.extend(
							[
								f'--remote-debugging-port={debug_port}',
								f'--user-data-dir={self.browser_profile.user_data_dir}',
							]
						)

						# Build final command
						chrome_launch_cmd = [chromium_path] + final_args

						# Launch chrome as subprocess
						self.logger.info(
							f' ↳ Spawning Chrome subprocess listening on CDP http://127.0.0.1:{debug_port}/ with user_data_dir= {_log_pretty_path(self.browser_profile.user_data_dir)}'
						)
						process = await asyncio.create_subprocess_exec(
							*chrome_launch_cmd,
							stdout=asyncio.subprocess.PIPE,
							stderr=asyncio.subprocess.PIPE,
						)

						# Store the subprocess reference for error handling
						self._subprocess = process

						# Store the browser PID
						self.browser_pid = process.pid
						self._set_browser_keep_alive(False)  # We launched it, so we should close it
						# self.logger.debug(f'👶 Chrome subprocess launched with browser_pid={process.pid}')

						# Use the existing setup_browser_via_browser_pid method to connect
						# It will wait for the CDP port to become available
						await self.setup_browser_via_browser_pid()

						# If connection failed, browser will be None
						if not self.browser:
							# Try to get error info from the process
							if process.returncode is not None:
								# Chrome exited, try to read stderr for error message
								stderr_output = ''
								if process.stderr:
									try:
										stderr_bytes = await process.stderr.read()
										stderr_output = stderr_bytes.decode('utf-8', errors='replace')
									except Exception:
										pass

								# Check for common Chrome errors
								if 'Failed parsing extensions' in stderr_output:
									raise RuntimeError(
										f'Failed parsing extensions: Chrome profile incompatibility detected. Chrome exited with code {process.returncode}'
									)
								elif 'SingletonLock' in stderr_output or 'ProcessSingleton' in stderr_output:
									raise RuntimeError(f'SingletonLock error: {stderr_output[:500]}')
								else:
									# For any other error, log it and raise to trigger fallback
									self.logger.warning(
										f'⚠️ Chrome subprocess exited with code {process.returncode}. Error: {stderr_output[:500] if stderr_output else "No error output"}'
									)
									raise RuntimeError(
										f'Chrome subprocess exited with code {process.returncode}. Error output: {stderr_output[:500] if stderr_output else "No error output"}'
									)
							else:
								# Kill the subprocess if it's still running but we couldn't connect
								try:
									process.terminate()
									await process.wait()
								except Exception:
									pass
								raise RuntimeError(f'Failed to connect to Chrome subprocess on port {debug_port}')

					except Exception as e:
						# Check if it's a SingletonLock error or Chrome subprocess exit error
						if (
							'SingletonLock' in str(e)
							or 'ProcessSingleton' in str(e)
							or 'Chrome subprocess exited' in str(e)
							or isinstance(e, RuntimeError)
						):
							# Fall back to temporary directory
							reason = (
								'Chrome launch error due to SingletonLock'
								if 'SingletonLock' in str(e)
								else 'Chrome subprocess failed to start'
							)
							self._fallback_to_temp_profile(reason)
							# Kill the failed subprocess if it exists
							if hasattr(self, '_subprocess') and self._subprocess:
								try:
									self._subprocess.terminate()
									await self._subprocess.wait()
								except Exception:
									pass
							# Retry the launch with the new temporary directory
							await self._unsafe_setup_new_browser_context()
							return
						# Re-raise if not a timeout
						elif not isinstance(e, asyncio.TimeoutError):
							raise
			except TimeoutError:
				self.logger.warning(
					'Browser operation timed out. This may indicate the playwright instance is invalid due to event loop changes. '
					'Recreating playwright instance and retrying...'
				)
				# Force recreation of the playwright object
				self.playwright = await self._start_global_playwright_subprocess(is_stealth=self.browser_profile.stealth)
				# Retry the whole subprocess launch
				await self._unsafe_setup_new_browser_context()
				return
			except Exception as e:
				# Check if it's a SingletonLock error from the subprocess
				if 'SingletonLock' in str(e) or 'ProcessSingleton' in str(e):
					# Fall back to temporary directory
					self._fallback_to_temp_profile('Chrome launch error due to SingletonLock')
					# Retry the launch with the new temporary directory
					await self._unsafe_setup_new_browser_context()
					return

				# show a nice logger hint explaining what went wrong with the user_data_dir
				# calculate the version of the browser that the user_data_dir is for, and the version of the browser we are running with
				user_data_dir_chrome_version = '???'
				test_browser_version = '???'
				try:
					# user_data_dir is corrupted or unreadable because it was migrated to a newer version of chrome than we are running with
					user_data_dir_chrome_version = (Path(self.browser_profile.user_data_dir) / 'Last Version').read_text().strip()
				except Exception:
					pass  # let the logger below handle it
				try:
					assert self.playwright is not None, 'playwright instance is None'
					test_browser = await self.playwright.chromium.launch(headless=True)
					test_browser_version = test_browser.version
					await test_browser.close()
				except Exception:
					pass

				# failed to parse extensions == most common error text when user_data_dir is corrupted / has an unusable schema
				reason = 'due to bad' if 'Failed parsing extensions' in str(e) else 'for unknown reason with'
				driver = str(type(self.playwright).__module__).split('.')[0].lower()
				browser_channel = (
					Path(self.browser_profile.executable_path).name.replace(' ', '-').replace('.exe', '').lower()
					if self.browser_profile.executable_path
					else (self.browser_profile.channel or BROWSERUSE_DEFAULT_CHANNEL).name.lower()
				)
				self.logger.error(
					f'❌ Launching new local browser {driver}:{browser_channel} (v{test_browser_version}) failed!'
					f'\n\tFailed {reason} user_data_dir= {_log_pretty_path(self.browser_profile.user_data_dir)} (created with v{user_data_dir_chrome_version})'
					'\n\tTry using a different browser version/channel or delete the user_data_dir to start over with a fresh profile.'
					'\n\t(can happen if different versions of Chrome/Chromium/Brave/etc. tried to share one dir)'
					f'\n\n{type(e).__name__} {e}'
				)
				raise

		# Only restore browser from context if it's connected, otherwise keep it None to force new launch
		browser_from_context = self.browser_context and self.browser_context.browser
		if browser_from_context and browser_from_context.is_connected():
			self.browser = browser_from_context
		# ^ self.browser can unfortunately still be None at the end ^
		# playwright does not give us a browser object at all when we use launch_persistent_context()!

		# PID detection is no longer needed since we get PIDs directly from subprocesses or passed objects

		if self.browser:
			assert self.browser.is_connected(), (
				f'Browser is not connected, did the browser process crash or get killed? (connection method: {self._connection_str})'
			)
			# Only log final connection if we didn't already log it via setup_browser_via_browser_pid
			if not (hasattr(self, '_subprocess') and self._subprocess and self._subprocess.pid == self.browser_pid):
				self.logger.debug(f'🪢 Browser {self._connection_str} connected {self.browser or self.browser_context}')
		elif self.browser_context and not self.browser:
			# For launch_persistent_context case where we don't get a browser object
			self.logger.debug(f'🪢 Browser context {self._connection_str} connected {self.browser_context}')

		assert self.browser_context, (
			f'{self} Failed to create a playwright BrowserContext {self.browser_context} for browser={self.browser}'
		)

		# self.logger.debug('Setting up init scripts in browser')

		init_script = """
			// check to make sure we're not inside the PDF viewer
			window.isPdfViewer = !!document?.body?.querySelector('body > embed[type="application/pdf"][width="100%"]')
			if (!window.isPdfViewer) {

				// Permissions
				const originalQuery = window.navigator.permissions.query;
				window.navigator.permissions.query = (parameters) => (
					parameters.name === 'notifications' ?
						Promise.resolve({ state: Notification.permission }) :
						originalQuery(parameters)
				);
				(() => {
					if (window._eventListenerTrackerInitialized) return;
					window._eventListenerTrackerInitialized = true;

					const originalAddEventListener = EventTarget.prototype.addEventListener;
					const eventListenersMap = new WeakMap();

					EventTarget.prototype.addEventListener = function(type, listener, options) {
						if (typeof listener === "function") {
							let listeners = eventListenersMap.get(this);
							if (!listeners) {
								listeners = [];
								eventListenersMap.set(this, listeners);
							}

							listeners.push({
								type,
								listener,
								listenerPreview: listener.toString().slice(0, 100),
								options
							});
						}

						return originalAddEventListener.call(this, type, listener, options);
					};

					window.getEventListenersForNode = (node) => {
						const listeners = eventListenersMap.get(node) || [];
						return listeners.map(({ type, listenerPreview, options }) => ({
							type,
							listenerPreview,
							options
						}));
					};
				})();
			}
		"""

		# Expose anti-detection scripts
		try:
			await self.browser_context.add_init_script(init_script)
		except Exception as e:
			if 'Target page, context or browser has been closed' in str(e):
				self.logger.warning('⚠️ Browser context was closed before init script could be added')
				# Reset connection state since browser is no longer valid
				self._reset_connection_state()
			else:
				raise

		if self.browser_profile.stealth and not isinstance(self.playwright, Patchright):
			self.logger.warning('⚠️ Failed to set up stealth mode. (...) got normal playwright objects as input.')

	# async def _fork_locked_user_data_dir(self) -> None:
	# 	"""Fork an in-use user_data_dir by cloning it to a new location to allow a second browser to use it"""
	# 	# TODO: implement copy-on-write using overlayfs or zfs or something
	# 	suffix_num = str(self.browser_profile.user_data_dir).rsplit('.', 1)[-1] or '1'
	# 	suffix_num = int(suffix_num) if suffix_num.isdigit() else 1
	# 	dir_name = self.browser_profile.user_data_dir.name
	# 	incremented_name = dir_name.replace(f'.{suffix_num}', f'.{suffix_num + 1}')
	# 	fork_path = self.browser_profile.user_data_dir.parent / incremented_name

	# 	# keep incrementing the suffix_num until we find a path that doesn't exist
	# 	while fork_path.exists():
	# 		suffix_num += 1
	# 		fork_path = self.browser_profile.user_data_dir.parent / (dir_name.rsplit('.', 1)[0] + f'.{suffix_num}')

	# 	# use shutil to recursively copy the user_data_dir to a new location
	# 	shutil.copytree(
	# 		str(self.browser_profile.user_data_dir),
	# 		str(fork_path),
	# 		symlinks=True,
	# 		ignore_dangling_symlinks=True,
	# 		dirs_exist_ok=False,
	# 	)
	# 	self.browser_profile.user_data_dir = fork_path
	# 	self.browser_profile.prepare_user_data_dir()

	@observe_debug(ignore_input=True, ignore_output=True, name='setup_current_page_change_listeners')
	async def _setup_current_page_change_listeners(self) -> None:
		# Uses a combination of:
		# - visibilitychange events
		# - window focus/blur events
		# - pointermove events

		# This annoying multi-method approach is needed for more reliable detection across browsers because playwright provides no API for this.

		# TODO: pester the playwright team to add a new event that fires when a headful tab is focused.
		# OR implement a browser-use chrome extension that acts as a bridge to the chrome.tabs API.

		#         - https://github.com/microsoft/playwright/issues/1290
		#         - https://github.com/microsoft/playwright/issues/2286
		#         - https://github.com/microsoft/playwright/issues/3570
		#         - https://github.com/microsoft/playwright/issues/13989

		# set up / detect foreground page
		assert self.browser_context is not None, 'BrowserContext object is not set'
		pages = self.browser_context.pages
		foreground_page = None
		if pages:
			foreground_page = pages[0]
			self.logger.debug(
				f'👁️‍🗨️ Found {len(pages)} existing tabs in browser, Agent 🅰 {self.id[-4:]} is on Page 🅟 {str(id(foreground_page))[-2:]}: {_log_pretty_url(foreground_page.url)}'  # type: ignore
			)
		else:
			foreground_page = await self.browser_context.new_page()
			pages = [foreground_page]
			self.logger.debug('➕ Opened new tab in empty browser context...')

		self.agent_current_page = self.agent_current_page or foreground_page
		self.human_current_page = self.human_current_page or foreground_page
		# self.logger.debug('About to define _BrowserUseonTabVisibilityChange callback')

		def _BrowserUseonTabVisibilityChange(source: dict[str, Page]):
			"""hook callback fired when init script injected into a page detects a focus event"""
			new_page = source['page']

			# Update human foreground tab state
			old_foreground = self.human_current_page
			assert self.browser_context is not None, 'BrowserContext object is not set'
			assert old_foreground is not None, 'Old foreground page is not set'
			old_tab_idx = self.browser_context.pages.index(old_foreground)  # type: ignore
			self.human_current_page = new_page
			new_tab_idx = self.browser_context.pages.index(new_page)  # type: ignore

			# Log before and after for debugging
			old_url = old_foreground and old_foreground.url or 'about:blank'
			new_url = new_page and new_page.url or 'about:blank'
			agent_url = self.agent_current_page and self.agent_current_page.url or 'about:blank'
			agent_tab_idx = self.browser_context.pages.index(self.agent_current_page)  # type: ignore
			if old_url != new_url:
				self.logger.info(
					f'👁️ Foregound tab changed by human from [{old_tab_idx}]{_log_pretty_url(old_url)} '
					f'➡️ [{new_tab_idx}]{_log_pretty_url(new_url)} '
					f'(agent will stay on [{agent_tab_idx}]{_log_pretty_url(agent_url)})'
				)

		# Store the callback so we can potentially clean it up later
		self._tab_visibility_callback = _BrowserUseonTabVisibilityChange

		# self.logger.info('About to call expose_binding')
		try:
			await self.browser_context.expose_binding('_BrowserUseonTabVisibilityChange', _BrowserUseonTabVisibilityChange)
			# self.logger.debug('window._BrowserUseonTabVisibilityChange binding attached via browser_context')
		except Exception as e:
			if 'Function "_BrowserUseonTabVisibilityChange" has been already registered' in str(e):
				self.logger.debug(
					'⚠️ Function "_BrowserUseonTabVisibilityChange" has been already registered, '
					'this is likely because the browser was already started with an existing BrowserSession()'
				)

			else:
				raise

		update_tab_focus_script = """
			// --- Method 1: visibilitychange event (unfortunately *all* tabs are always marked visible by playwright, usually does not fire) ---
			document.addEventListener('visibilitychange', async () => {
				if (document.visibilityState === 'visible') {
					await window._BrowserUseonTabVisibilityChange({ source: 'visibilitychange', url: document.location.href });
					console.log('BrowserUse Foreground tab change event fired', document.location.href);
				}
			});
			
			// --- Method 2: focus/blur events, most reliable method for headful browsers ---
			window.addEventListener('focus', async () => {
				await window._BrowserUseonTabVisibilityChange({ source: 'focus', url: document.location.href });
				console.log('BrowserUse Foreground tab change event fired', document.location.href);
			});
			
			// --- Method 3: pointermove events (may be fired by agent if we implement AI hover movements, also very noisy) ---
			// Use a throttled handler to avoid excessive calls
			// let lastMove = 0;
			// window.addEventListener('pointermove', async () => {
			// 	const now = Date.now();
			// 	if (now - lastMove > 1000) {  // Throttle to once per second
			// 		lastMove = now;
			// 		await window._BrowserUseonTabVisibilityChange({ source: 'pointermove', url: document.location.href });
			//      console.log('BrowserUse Foreground tab change event fired', document.location.href);
			// 	}
			// });
		"""
		try:
			await self.browser_context.add_init_script(update_tab_focus_script)
		except Exception as e:
			self.logger.warning(f'⚠️ Failed to register init script for tab focus detection: {e}')

		# Set up visibility listeners for all existing tabs
		# self.logger.info(f'Setting up visibility listeners for {len(self.browser_context.pages)} pages')
		for page in self.browser_context.pages:
			# self.logger.info(f'Processing page with URL: {repr(page.url)}')
			# Skip new tab pages as they can hang when evaluating scripts
			if is_new_tab_page(page.url):
				continue

			try:
				await page.evaluate(update_tab_focus_script)
				# self.logger.debug(f'👁️ Added visibility listener to existing tab: {page.url}')
			except Exception as e:
				page_idx = self.browser_context.pages.index(page)  # type: ignore
				self.logger.debug(
					f'⚠️ Failed to add visibility listener to existing tab, is it crashed or ignoring CDP commands?: [{page_idx}]{page.url}: {type(e).__name__}: {e}'
				)

	@observe_debug(
		ignore_input=True, ignore_output=True, name='setup_viewports', metadata={'browser_profile': '{{browser_profile}}'}
	)
	async def _setup_viewports(self) -> None:
		"""Resize any existing page viewports to match the configured size, set up storage_state, permissions, geolocation, etc."""

		assert self.browser_context, 'BrowserSession.browser_context must already be set up before calling _setup_viewports()'

		# log the viewport settings to terminal
		viewport = self.browser_profile.viewport
		self.logger.debug(
			'📐 Setting up viewport: '
			+ f'headless={self.browser_profile.headless} '
			+ (
				f'window={self.browser_profile.window_size["width"]}x{self.browser_profile.window_size["height"]}px '
				if self.browser_profile.window_size
				else '(no window) '
			)
			+ (
				f'screen={self.browser_profile.screen["width"]}x{self.browser_profile.screen["height"]}px '
				if self.browser_profile.screen
				else ''
			)
			+ (f'viewport={viewport["width"]}x{viewport["height"]}px ' if viewport else '(no viewport) ')
			+ f'device_scale_factor={self.browser_profile.device_scale_factor or 1.0} '
			+ f'is_mobile={self.browser_profile.is_mobile} '
			+ (f'color_scheme={self.browser_profile.color_scheme.value} ' if self.browser_profile.color_scheme else '')
			+ (f'locale={self.browser_profile.locale} ' if self.browser_profile.locale else '')
			+ (f'timezone_id={self.browser_profile.timezone_id} ' if self.browser_profile.timezone_id else '')
			+ (f'geolocation={self.browser_profile.geolocation} ' if self.browser_profile.geolocation else '')
			+ (f'permissions={",".join(self.browser_profile.permissions or ["<none>"])} ')
			+ f'storage_state={_log_pretty_path(str(self.browser_profile.storage_state or self.browser_profile.cookies_file or "<none>"))} '
		)

		# if we have any viewport settings in the profile, make sure to apply them to the entire browser_context as defaults
		if self.browser_profile.permissions:
			try:
				await self.browser_context.grant_permissions(self.browser_profile.permissions)
			except Exception as e:
				self.logger.warning(
					f'⚠️ Failed to grant browser permissions {self.browser_profile.permissions}: {type(e).__name__}: {e}'
				)
		try:
			if self.browser_profile.default_timeout:
				self.browser_context.set_default_timeout(self.browser_profile.default_timeout)
			if self.browser_profile.default_navigation_timeout:
				self.browser_context.set_default_navigation_timeout(self.browser_profile.default_navigation_timeout)
		except Exception as e:
			self.logger.warning(
				f'⚠️ Failed to set playwright timeout settings '
				f'cdp_api={self.browser_profile.default_timeout} '
				f'navigation={self.browser_profile.default_navigation_timeout}: {type(e).__name__}: {e}'
			)
		try:
			if self.browser_profile.extra_http_headers:
				await self.browser_context.set_extra_http_headers(self.browser_profile.extra_http_headers)
		except Exception as e:
			self.logger.warning(
				f'⚠️ Failed to setup playwright extra_http_headers: {type(e).__name__}: {e}'
			)  # dont print the secret header contents in the logs!

		try:
			if self.browser_profile.geolocation:
				await self.browser_context.set_geolocation(self.browser_profile.geolocation)
		except Exception as e:
			self.logger.warning(
				f'⚠️ Failed to update browser geolocation {self.browser_profile.geolocation}: {type(e).__name__}: {e}'
			)

		await self.load_storage_state()

		page = None

		for page in self.browser_context.pages:
			# apply viewport size settings to any existing pages
			if viewport:
				await page.set_viewport_size(viewport)

			# show browser-use dvd screensaver-style bouncing loading animation on any new tab pages
			if is_new_tab_page(page.url):
				# Navigate to about:blank if we're on chrome://new-tab-page to avoid security restrictions
				if page.url.startswith('chrome://new-tab-page'):
					try:
						# can raise exception if nav is interrupted by another agent nav or human, harmless but annoying
						await page.goto('about:blank', wait_until='load', timeout=5000)
					except Exception:
						pass
				await self._show_dvd_screensaver_loading_animation(page)

		page = page or (await self.browser_context.new_page())

		if (not viewport) and (self.browser_profile.window_size is not None) and not self.browser_profile.headless:
			# attempt to resize the actual browser window

			# cdp api: https://chromedevtools.github.io/devtools-protocol/tot/Browser/#method-setWindowBounds
			try:
				cdp_session = await page.context.new_cdp_session(page)  # type: ignore
				window_id_result = await cdp_session.send('Browser.getWindowForTarget')
				await cdp_session.send(
					'Browser.setWindowBounds',
					{
						'windowId': window_id_result['windowId'],
						'bounds': {
							**self.browser_profile.window_size,
							'windowState': 'normal',  # Ensure window is not minimized/maximized
						},
					},
				)
				try:
					await asyncio.wait_for(cdp_session.detach(), timeout=1.0)
				except (TimeoutError, Exception):
					pass
			except Exception as e:
				_log_size = lambda size: f'{size["width"]}x{size["height"]}px'
				try:
					# fallback to javascript resize if cdp setWindowBounds fails
					await page.evaluate(
						"""(width, height) => {window.resizeTo(width, height)}""",
						[self.browser_profile.window_size['width'], self.browser_profile.window_size['height']],
					)
					return
				except Exception:
					pass

				self.logger.warning(
					f'⚠️ Failed to resize browser window to {_log_size(self.browser_profile.window_size)} via CDP setWindowBounds: {type(e).__name__}: {e}'
				)

	def _set_browser_keep_alive(self, keep_alive: bool | None) -> None:
		"""set the keep_alive flag on the browser_profile, defaulting to True if keep_alive is None"""
		if self.browser_profile.keep_alive is None:
			self.browser_profile.keep_alive = keep_alive

	@observe_debug(ignore_input=True, ignore_output=True, name='is_connected')
	async def is_connected(self, restart: bool = True) -> bool:
		"""
		Check if the browser session has valid, connected browser and context objects.
		Returns False if any of the following conditions are met:
		- No browser_context exists
		- Browser exists but is disconnected
		- Browser_context's browser exists but is disconnected
		- Browser_context itself is closed/unusable

		Args:
			restart: If True, will attempt to create a new tab if no pages exist (valid contexts must always have at least one page open).
			        If False, will only check connection status without side effects.
		"""
		if not self.browser_context:
			return False

		if self.browser_context.browser and not self.browser_context.browser.is_connected():
			return False

		# Check if the browser_context itself is closed/unusable
		try:
			# The only reliable way to check if a browser context is still valid
			# is to try to use it. We'll try a simple page.evaluate() call.
			if self.browser_context.pages:
				# Use the first available page to test the connection
				test_page = self.browser_context.pages[0]
				# Try a simple evaluate to check if the connection is alive
				result = await test_page.evaluate('() => true')
				return result is True
			elif restart:
				# Create new page directly to avoid using decorated methods
				new_page = await self.browser_context.new_page()
				self.agent_current_page = new_page
				if (not self.human_current_page) or self.human_current_page.is_closed():
					self.human_current_page = new_page
				# Test the new tab
				if self.browser_context.pages:
					test_page = self.browser_context.pages[0]
					result = await test_page.evaluate('() => true')
					return result is True
				return False
			else:
				return False
		except Exception:
			# Any exception means the context is closed or invalid
			return False

	def _reset_connection_state(self) -> None:
		"""Reset the browser connection state when disconnection is detected"""

		already_disconnected = not any(
			(
				self.initialized,
				self.browser,
				self.browser_context,
				self.agent_current_page,
				self.human_current_page,
				self._cached_clickable_element_hashes,
				self._cached_browser_state_summary,
			)
		)

		self.initialized = False
		self.browser = None
		self.browser_context = None
		self.agent_current_page = None
		self.human_current_page = None
		self._cached_clickable_element_hashes = None
		# Reset CDP connection info when browser is stopped
		self.cdp_url = None
		self.browser_pid = None
		self._cached_browser_state_summary = None
		# Don't clear self.playwright here - it should be cleared explicitly in kill()

		if self.browser_pid:
			try:
				# browser_pid is different from all the other state objects, it's closer to cdp_url or wss_url
				# because we might still be able to reconnect to the same browser even if self.browser_context died
				# if we have a self.browser_pid, check if it's still alive and serving a remote debugging port
				# if so, don't clear it because there's a chance we can re-use it by just reconnecting to the same pid's port
				proc = psutil.Process(self.browser_pid)
				proc_is_alive = proc.status() not in (psutil.STATUS_ZOMBIE, psutil.STATUS_DEAD)
				assert proc_is_alive and '--remote-debugging-port' in ' '.join(proc.cmdline())
			except Exception:
				self.logger.info(f' ↳ Browser browser_pid={self.browser_pid} process is no longer running')
				# process has gone away or crashed, pid is no longer valid so we clear it
				self.browser_pid = None

		if not already_disconnected:
			self.logger.debug(f'⚰️ Browser {self._connection_str} disconnected')

	def _check_for_singleton_lock_conflict(self) -> bool:
		"""Check if the user data directory has a conflicting browser process.

		Returns:
			True if there's a conflict (active process using this profile), False otherwise
		"""
		if not self.browser_profile.user_data_dir:
			return False

		# Normalize the path for comparison
		target_dir = str(Path(self.browser_profile.user_data_dir).expanduser().resolve())

		# Check for running processes using this user data dir
		for proc in psutil.process_iter(['pid', 'cmdline']):
			# Skip our own browser process
			if hasattr(self, 'browser_pid') and self.browser_pid and proc.info['pid'] == self.browser_pid:
				continue

			cmdline = proc.info['cmdline'] or []

			# Check both formats: --user-data-dir=/path and --user-data-dir /path
			for i, arg in enumerate(cmdline):
				# Combined format: --user-data-dir=/path
				if arg.startswith('--user-data-dir='):
					try:
						cmd_path = str(Path(arg.split('=', 1)[1]).expanduser().resolve())
						if cmd_path == target_dir:
							self.logger.debug(
								f'🔍 Found conflicting Chrome process PID {proc.info["pid"]} using profile {_log_pretty_path(self.browser_profile.user_data_dir)}'
							)
							return True
					except Exception:
						# Fallback to string comparison if path resolution fails
						if arg.split('=', 1)[1] == str(self.browser_profile.user_data_dir):
							self.logger.debug(
								f'🔍 Found conflicting Chrome process PID {proc.info["pid"]} using profile {_log_pretty_path(self.browser_profile.user_data_dir)}'
							)
							return True
				# Separate format: --user-data-dir /path
				elif arg == '--user-data-dir' and i + 1 < len(cmdline):
					try:
						cmd_path = str(Path(cmdline[i + 1]).expanduser().resolve())
						if cmd_path == target_dir:
							self.logger.debug(
								f'🔍 Found conflicting Chrome process PID {proc.info["pid"]} using profile {_log_pretty_path(self.browser_profile.user_data_dir)}'
							)
							return True
					except Exception:
						# Fallback to string comparison if path resolution fails
						if cmdline[i + 1] == str(self.browser_profile.user_data_dir):
							self.logger.debug(
								f'🔍 Found conflicting Chrome process PID {proc.info["pid"]} using profile {_log_pretty_path(self.browser_profile.user_data_dir)}'
							)
							return True

		# Note: We don't consider a SingletonLock file alone as a conflict
		# because it might be stale. Only actual running processes count as conflicts.
		return False

	def _fallback_to_temp_profile(self, reason: str = 'SingletonLock conflict') -> None:
		"""Fallback to a temporary profile directory when the current one is locked.

		Args:
			reason: Human-readable reason for the fallback
		"""
		old_dir = self.browser_profile.user_data_dir
		self.browser_profile.user_data_dir = Path(tempfile.mkdtemp(prefix='browseruse-tmp-singleton-'))
		self.logger.warning(
			f'⚠️ {reason} detected. Profile at {_log_pretty_path(old_dir)} is locked. '
			f'Using temporary profile instead: {_log_pretty_path(self.browser_profile.user_data_dir)}'
		)

	@observe_debug(ignore_input=True, ignore_output=True, name='prepare_user_data_dir')
	def prepare_user_data_dir(self, check_conflicts: bool = True) -> None:
		"""Create and prepare the user data dir, handling conflicts if needed.

		Args:
			check_conflicts: Whether to check for and handle singleton lock conflicts
		"""
		if self.browser_profile.user_data_dir:
			try:
				self.browser_profile.user_data_dir = Path(self.browser_profile.user_data_dir).expanduser().resolve()
				self.browser_profile.user_data_dir.mkdir(parents=True, exist_ok=True)
				(self.browser_profile.user_data_dir / '.browseruse_profile_id').write_text(self.browser_profile.id)
			except Exception as e:
				raise ValueError(
					f'Unusable path provided for user_data_dir= {_log_pretty_path(self.browser_profile.user_data_dir)} (check for typos/permissions issues)'
				) from e

			# Remove stale singleton lock file ONLY if no process is using this profile
			# This must happen BEFORE checking for conflicts to avoid false positives
			singleton_lock = self.browser_profile.user_data_dir / 'SingletonLock'
			if singleton_lock.exists():
				# Check if any process is actually using this user_data_dir
				has_active_process = False
				target_dir = str(self.browser_profile.user_data_dir)
				for proc in psutil.process_iter(['pid', 'cmdline']):
					# Skip our own browser process
					if hasattr(self, 'browser_pid') and self.browser_pid and proc.info['pid'] == self.browser_pid:
						continue

					cmdline = proc.info['cmdline'] or []
					# Check both formats: --user-data-dir=/path and --user-data-dir /path
					for i, arg in enumerate(cmdline):
						if arg.startswith('--user-data-dir='):
							try:
								if str(Path(arg.split('=', 1)[1]).expanduser().resolve()) == target_dir:
									has_active_process = True
									break
							except Exception:
								if arg.split('=', 1)[1] == str(self.browser_profile.user_data_dir):
									has_active_process = True
									break
						elif arg == '--user-data-dir' and i + 1 < len(cmdline):
							try:
								if str(Path(cmdline[i + 1]).expanduser().resolve()) == target_dir:
									has_active_process = True
									break
							except Exception:
								if cmdline[i + 1] == str(self.browser_profile.user_data_dir):
									has_active_process = True
									break
					if has_active_process:
						break

				if not has_active_process:
					# No active process, safe to remove stale lock
					try:
						# Handle both regular files and symlinks
						if singleton_lock.is_symlink() or singleton_lock.exists():
							singleton_lock.unlink()
							self.logger.debug(
								f'🧹 Removed stale SingletonLock file from {_log_pretty_path(self.browser_profile.user_data_dir)} (no active Chrome process found)'
							)
					except Exception:
						pass  # Ignore errors removing lock file

			# Check for conflicts and fallback if needed (AFTER cleaning stale locks)
			if check_conflicts and self._check_for_singleton_lock_conflict():
				self._fallback_to_temp_profile()
				# Recursive call without conflict checking to prepare the new temp dir
				return self.prepare_user_data_dir(check_conflicts=False)

		# Create directories for all paths that need them
		dir_paths = {
			'downloads_path': self.browser_profile.downloads_path,
			'record_video_dir': self.browser_profile.record_video_dir,
			'traces_dir': self.browser_profile.traces_dir,
		}

		file_paths = {
			'record_har_path': self.browser_profile.record_har_path,
		}

		# Handle directory creation
		for path_name, path_value in dir_paths.items():
			if path_value:
				try:
					path_obj = Path(path_value).expanduser().resolve()
					path_obj.mkdir(parents=True, exist_ok=True)
					setattr(self.browser_profile, path_name, str(path_obj) if path_name == 'traces_dir' else path_obj)
				except Exception as e:
					self.logger.error(f'❌ Failed to create {path_name} directory {path_value}: {e}')

		# Handle file path parent directory creation
		for path_name, path_value in file_paths.items():
			if path_value:
				try:
					path_obj = Path(path_value).expanduser().resolve()
					path_obj.parent.mkdir(parents=True, exist_ok=True)
				except Exception as e:
					self.logger.error(f'❌ Failed to create parent directory for {path_name} {path_value}: {e}')

	# --- Tab management ---
	@observe_debug(ignore_input=True, ignore_output=True, name='get_current_page')
	async def get_current_page(self) -> Page:
		"""Get the current page + ensure it's not None / closed"""

		if not self.initialized:
			await self.start()

		# get-or-create the browser_context if it's not already set up
		if not self.browser_context:
			await self.start()
			assert self.browser_context, 'BrowserContext is not set up'

		# if either focused page is closed, clear it so we dont use a dead object
		if (not self.human_current_page) or self.human_current_page.is_closed():
			self.human_current_page = None
		if (not self.agent_current_page) or self.agent_current_page.is_closed():
			self.agent_current_page = None

		# if either one is None, fallback to using the other one for both
		self.agent_current_page = self.agent_current_page or self.human_current_page or None
		self.human_current_page = self.human_current_page or self.agent_current_page or None

		# if both are still None, fallback to using the first open tab we can find
		if self.agent_current_page is None:
			if self.browser_context.pages:
				first_available_tab = self.browser_context.pages[0]
				self.agent_current_page = first_available_tab
				self.human_current_page = first_available_tab
			else:
				# if all tabs are closed, open a new one, never allow a context with 0 tabs
				new_page = await self.browser_context.new_page()
				self.agent_current_page = new_page
				self.human_current_page = new_page
				if self.browser_profile.viewport:
					await new_page.set_viewport_size(self.browser_profile.viewport)

		assert self.agent_current_page is not None, f'{self} Failed to find or create a new page for the agent'
		assert self.human_current_page is not None, f'{self} Failed to find or create a new page for the human'

		return self.agent_current_page

	@property
	def tabs(self) -> list[Page]:
		if not self.browser_context:
			return []
		return list(self.browser_context.pages)

	@require_healthy_browser(usable_page=False, reopen_page=False)
	async def switch_tab(self, tab_index: int) -> Page:
		assert self.browser_context is not None, 'BrowserContext is not set up'
		pages = self.browser_context.pages
		if not pages or tab_index >= len(pages):
			raise IndexError('Tab index out of range')
		page = pages[tab_index]
		self.agent_current_page = page

		# Invalidate cached state since we've switched to a different tab
		# The cached state contains DOM elements and selector map from the previous tab
		self._cached_browser_state_summary = None
		self._cached_clickable_element_hashes = None

		return page

	@require_healthy_browser(usable_page=True, reopen_page=True)
	async def wait_for_element(self, selector: str, timeout: int = 10000) -> None:
		page = await self.get_current_page()
		await page.wait_for_selector(selector, state='visible', timeout=timeout)

	@observe_debug(name='inject_highlights', ignore_output=True, ignore_input=True)
	@require_initialization
	@time_execution_async('--inject_highlights')
	@retry(timeout=10, retries=0)
	async def inject_highlights(self, dom_service: DomService, selector_map: DOMSelectorMap):
		"""Inject highlights into the page."""
		await inject_highlighting_script(dom_service, selector_map)

	@observe_debug(name='remove_highlights', ignore_output=True, ignore_input=True)
	@require_healthy_browser(usable_page=True, reopen_page=True)
	@time_execution_async('--remove_highlights')
<<<<<<< HEAD
	@retry(timeout=10, retries=0)
	async def remove_highlights(self, dom_service: DomService):
=======
	@retry(timeout=2, retries=0)
	async def remove_highlights(self):
>>>>>>> 7d1b82bd
		"""
		DEPRECATED

		Removes all highlight overlays and labels created by the highlightElement function.
		Handles cases where the page might be closed or inaccessible.
		"""
		await remove_highlighting_script(dom_service)

<<<<<<< HEAD
	@require_initialization
	async def get_dom_element_by_index(self, index: int) -> EnhancedDOMTreeNode | None:
=======
	@require_healthy_browser(usable_page=True, reopen_page=True)
	async def get_dom_element_by_index(self, index: int) -> DOMElementNode | None:
>>>>>>> 7d1b82bd
		"""Get DOM element by index."""
		selector_map = await self.get_selector_map()
		return selector_map.get(index)

	@require_healthy_browser(usable_page=True, reopen_page=True)
	@time_execution_async('--click_element_node')
	async def _click_element_node(self, element_node: EnhancedDOMTreeNode) -> str | None:
		"""
		Optimized method to click an element using xpath.
		"""
		page = await self.get_current_page()
		try:
			# Highlight before clicking
			# if element_node.highlight_index is not None:
			# 	await self._update_state(focus_element=element_node.highlight_index)

			element_handle = await self.get_locate_element(element_node)

			if element_handle is None:
				raise Exception(f'Element: {repr(element_node)} not found')

			async def perform_click(click_func):
				"""Performs the actual click, handling both download and navigation scenarios."""

				# only wait the 5s extra for potential downloads if they are enabled
				# TODO: instead of blocking for 5s, we should register a non-block page.on('download') event
				# and then check if the download has been triggered within the event handler
				if self.browser_profile.downloads_path:
					try:
						# Try short-timeout expect_download to detect a file download has been been triggered
						async with page.expect_download(timeout=5_000) as download_info:
							await click_func()
						download = await download_info.value
						# Determine file path
						suggested_filename = download.suggested_filename
						unique_filename = await self._get_unique_filename(self.browser_profile.downloads_path, suggested_filename)
						download_path = os.path.join(self.browser_profile.downloads_path, unique_filename)
						await download.save_as(download_path)
						self.logger.info(f'⬇️ Downloaded file to: {download_path}')

						# Track the downloaded file in the session
						self._downloaded_files.append(download_path)
						self.logger.info(f'📁 Added download to session tracking (total: {len(self._downloaded_files)} files)')

						return download_path
					except Exception:
						# If no download is triggered, treat as normal click
						self.logger.debug('No download triggered within timeout. Checking navigation...')
						try:
							await page.wait_for_load_state()
						except Exception as e:
							self.logger.warning(
								f'⚠️ Page {_log_pretty_url(page.url)} failed to finish loading after click: {type(e).__name__}: {e}'
							)
						await self._check_and_handle_navigation(page)
				else:
					# If downloads are disabled, just perform the click
					await click_func()
					try:
						await page.wait_for_load_state()
					except Exception as e:
						self.logger.warning(
							f'⚠️ Page {_log_pretty_url(page.url)} failed to finish loading after click: {type(e).__name__}: {e}'
						)
					await self._check_and_handle_navigation(page)

			try:
				return await perform_click(lambda: element_handle and element_handle.click(timeout=1_500))
			except URLNotAllowedError as e:
				raise e
			except Exception as e:
				# Check if it's a context error and provide more info
				if 'Cannot find context with specified id' in str(e) or 'Protocol error' in str(e):
					self.logger.warning(f'⚠️ Element context lost, attempting to re-locate element: {type(e).__name__}')
					# Try to re-locate the element
					element_handle = await self.get_locate_element(element_node)
					if element_handle is None:
						raise Exception(f'Element no longer exists in DOM after context loss: {repr(element_node)}')
					# Try click again with fresh element
					try:
						return await perform_click(lambda: element_handle.click(timeout=1_500))
					except Exception:
						# Fall back to JavaScript click
						return await perform_click(lambda: page.evaluate('(el) => el.click()', element_handle))
				else:
					# Original fallback for other errors
					try:
						return await perform_click(lambda: page.evaluate('(el) => el.click()', element_handle))
					except URLNotAllowedError as e:
						raise e
					except Exception as e:
						# Final fallback - try clicking by coordinates if available
						if element_node.snapshot_node and element_node.snapshot_node.bounds:
							try:
								# TODO: instead of using the cached center, we should use the actual center of the element (easy, just get it by nodeBackendId)
								self.logger.warning(
									f'⚠️ Element click failed, falling back to coordinate click at ({element_node.snapshot_node.bounds.center.x}, {element_node.snapshot_node.bounds.center.y})'
								)
								await page.mouse.click(
									element_node.snapshot_node.bounds.center.x,
									element_node.snapshot_node.bounds.center.y,
								)
								try:
									await page.wait_for_load_state()
								except Exception:
									pass
								await self._check_and_handle_navigation(page)
								return None  # Success
							except Exception as coord_e:
								self.logger.error(f'Coordinate click also failed: {type(coord_e).__name__}: {coord_e}')
						raise Exception(f'Failed to click element: {type(e).__name__}: {e}')

		except URLNotAllowedError as e:
			raise e
		except Exception as e:
			raise Exception(f'Failed to click element: {repr(element_node)}. Error: {str(e)}')

	@time_execution_async('--get_tabs_info')
	@retry(timeout=6, retries=1)
	@require_healthy_browser(usable_page=False, reopen_page=False)
	async def get_tabs_info(self) -> list[TabInfo]:
		"""Get information about all tabs"""
		assert self.browser_context is not None, 'BrowserContext is not set up'
		tabs_info = []
		for page_id, page in enumerate(self.browser_context.pages):
			try:
				title = await asyncio.wait_for(page.title(), timeout=3.0)
				tab_info = TabInfo(page_id=page_id, url=page.url, title=title)
			except Exception:
				# page.title() can hang forever on tabs that are crashed/disappeared/about:blank
				# but we should preserve the real URL and not mislead the LLM about tab availability
				self.logger.debug(
					f'⚠️ Failed to get tab info for tab #{page_id}: {_log_pretty_url(page.url)} (using fallback title)'
				)

				# Only mark as unusable if it's actually about:blank, otherwise preserve the real URL
				if page.url == 'about:blank':
					tab_info = TabInfo(page_id=page_id, url='about:blank', title='ignore this tab and do not use it')
				else:
					# Preserve the real URL and use a descriptive fallback title
					# fallback_title = '(title unavailable, page possibly crashed / unresponsive)'
					# tab_info = TabInfo(page_id=page_id, url=page.url, title=fallback_title)

					# harsh but good, just close the page here because if we cant get the title then we certainly cant do anything else useful with it, no point keeping it open
					try:
						await page.close()
						self.logger.debug(
							f'🪓 Force-closed 🅟 {str(id(page))[-2:]} because its JS engine is unresponsive via CDP: {_log_pretty_url(page.url)}'
						)
					except Exception:
						pass
					continue

			tabs_info.append(tab_info)

		return tabs_info

	@retry(timeout=20, retries=1, semaphore_limit=1, semaphore_scope='self')
	async def _set_viewport_size(self, page: Page, viewport: dict[str, int] | ViewportSize) -> None:
		"""Set viewport size with timeout protection."""
		if isinstance(viewport, dict):
			await page.set_viewport_size(ViewportSize(width=viewport['width'], height=viewport['height']))
		else:
			await page.set_viewport_size(viewport)

	@require_healthy_browser(usable_page=False, reopen_page=False)
	async def close_tab(self, tab_index: int | None = None) -> None:
		assert self.browser_context is not None, 'BrowserContext is not set up'
		pages = self.browser_context.pages
		if not pages:
			return

		if tab_index is None:
			# to tab_index passed, just close the current agent page
			page = await self.get_current_page()
		else:
			# otherwise close the tab at the given index
			if tab_index >= len(pages) or tab_index < 0:
				raise IndexError(f'Tab index {tab_index} out of range. Available tabs: {len(pages)}')
			page = pages[tab_index]

		await page.close()

		# reset the self.agent_current_page and self.human_current_page references to first available tab
		await self.get_current_page()

	# --- Page navigation ---
	@observe_debug(ignore_input=True, ignore_output=True)
	@retry(retries=0, timeout=30, wait=1, semaphore_timeout=10, semaphore_limit=1, semaphore_scope='self', semaphore_lax=True)
	@require_healthy_browser(usable_page=False, reopen_page=False)
	async def navigate(self, url: str = 'about:blank', new_tab: bool = False, timeout_ms: int | None = None) -> Page:
		"""
		Universal navigation method that handles all navigation scenarios.

		Args:
			url: URL to navigate to (defaults to 'about:blank')
			new_tab: If True, creates a new tab for navigation

		Returns:
			Page: The page that was navigated
		"""
		# Normalize the URL
		normalized_url = normalize_url(url)

		# Check if URL is allowed
		if not self._is_url_allowed(normalized_url):
			raise BrowserError(f'⛔️ Navigation to non-allowed URL: {normalized_url}')

		timeout_ms = min(3000, int(timeout_ms or self.browser_profile.default_navigation_timeout or 12000))

		# Handle new tab creation
		if new_tab:
			# Create new tab
			assert self.browser_context is not None, 'Browser context is not set'
			self.agent_current_page = await self.browser_context.new_page()

			# Update human tab reference if there is no human tab yet
			if (not self.human_current_page) or self.human_current_page.is_closed():
				self.human_current_page = self.agent_current_page

			# Set viewport for new tab
			if self.browser_profile.viewport:
				await self.agent_current_page.set_viewport_size(self.browser_profile.viewport)

			page = self.agent_current_page
		else:
			# Use existing page
			page = await self.get_current_page()

		# Navigate to URL
		try:
			# Use asyncio.wait to prevent hanging on slow page loads
			# Don't cap the timeout - respect what was requested
			self.logger.debug(f'🧭 Starting navigation to {_log_pretty_url(normalized_url)} with timeout {timeout_ms}ms')
			nav_task = asyncio.create_task(page.goto(normalized_url, wait_until='load', timeout=timeout_ms))
			done, pending = await asyncio.wait([nav_task], timeout=(timeout_ms + 500) / 1000)

			if nav_task in pending:
				# Navigation timed out
				self.logger.warning(
					f"⚠️ Loading {_log_pretty_url(normalized_url)} didn't finish after {timeout_ms / 1000}s, continuing anyway..."
				)
				nav_task.cancel()
				try:
					await nav_task
				except asyncio.CancelledError:
					pass

				# Check if page is still usable after timeout
				if page and not page.is_closed():
					current_url = page.url
					# self.logger.debug(f'🤌 Checking responsiveness after navigation timeout (current URL: {current_url})')
					is_responsive = await self._is_page_responsive(page, timeout=3.0)
					if is_responsive:
						self.logger.debug(
							f'✅ Page is responsive and usable despite navigation loading timeout on: {_log_pretty_url(current_url)})'
						)
					else:
						self.logger.error(
							f'❌ Page is unresponsive after navigation stalled on: {_log_pretty_url(current_url)} WARNING! Subsequent operations will likely fail on this page, it must be reset...'
						)
						# Don't try complex recovery during navigate - just raise the error
						# The retry decorator will handle retries, and other methods with
						# @require_healthy_browser(reopen_page=True) will trigger proper recovery
						raise RuntimeError(
							f'Page JS engine is unresponsive after navigation / loading issue on: {_log_pretty_url(current_url)}). Agent cannot proceed with this page because its JS event loop is unresponsive.'
						)
			elif nav_task in done:
				# Navigation completed, check if it succeeded
				await nav_task  # This will raise if navigation failed
		except Exception as e:
			if 'timeout' in str(e).lower():
				# self.logger.warning(
				# 	f"⚠️ Loading {_log_pretty_url(normalized_url)} didn't finish and further operations may fail on this page..."
				# )
				pass  # allow agent to attempt to continue without raising hard error, it can use tools to work around it
			else:
				raise

		# Show DVD animation on new tab pages if no URL specified
		if new_tab and is_new_tab_page(page.url):
			# Navigate to about:blank if we're on chrome://new-tab-page to avoid security restrictions
			if page.url.startswith('chrome://new-tab-page'):
				try:
					await page.goto('about:blank', wait_until='load', timeout=timeout_ms)
				except Exception:
					pass
			await self._show_dvd_screensaver_loading_animation(page)

		return page

	@deprecated('Use BrowserSession.navigate(url) instead of .navigate_to(url)')
	async def navigate_to(self, url: str) -> Page:
		"""Backward compatibility alias for navigate()"""
		return await self.navigate(url=url, new_tab=False)

	@deprecated('Use BrowserSession.navigate(url=url, new_tab=True) instead of .create_new_tab(url)')
	async def create_new_tab(self, url: str | None = None) -> Page:
		"""Backward compatibility alias for navigate()"""
		return await self.navigate(url=url or 'about:blank', new_tab=True)

	@deprecated('Use BrowserSession.navigate(url=url, new_tab=True) instead of .new_tab(url)')
	async def new_tab(self, url: str | None = None) -> Page:
		"""Backward compatibility alias for navigate()"""
		return await self.navigate(url=url or 'about:blank', new_tab=True)

	@require_healthy_browser(usable_page=True, reopen_page=True)
	async def refresh(self) -> None:
		if self.agent_current_page and not self.agent_current_page.is_closed():
			await self.agent_current_page.reload()
		else:
			# Create new page directly
			assert self.browser_context is not None, 'Browser context is not set'
			new_page = await self.browser_context.new_page()
			self.agent_current_page = new_page
			if (not self.human_current_page) or self.human_current_page.is_closed():
				self.human_current_page = new_page
			if self.browser_profile.viewport:
				await new_page.set_viewport_size(self.browser_profile.viewport)

	@require_healthy_browser(usable_page=True, reopen_page=True)
	async def execute_javascript(self, script: str) -> Any:
		page = await self.get_current_page()
		return await page.evaluate(script)

	async def get_cookies(self) -> list[dict[str, Any]]:
		if self.browser_context:
			return [dict(x) for x in await self.browser_context.cookies()]
		return []

	@deprecated('Use BrowserSession.save_storage_state() instead')
	async def save_cookies(self, *args, **kwargs) -> None:
		"""
		Old name for the new save_storage_state() function.
		"""
		await self.save_storage_state(*args, **kwargs)

	async def _save_cookies_to_file(self, path: Path, cookies: list[dict[str, Any]] | None) -> None:
		if not (path or self.browser_profile.cookies_file):
			return

		if not cookies:
			return

		try:
			cookies_file_path = Path(path or self.browser_profile.cookies_file).expanduser().resolve()
			cookies_file_path.parent.mkdir(parents=True, exist_ok=True)

			# Write to a temporary file first
			cookies = cookies or []
			temp_path = cookies_file_path.with_suffix('.tmp')
			temp_path.write_text(json.dumps(cookies, indent=4))

			try:
				# backup any existing cookies_file if one is already present
				cookies_file_path.replace(cookies_file_path.with_suffix('.json.bak'))
			except Exception:
				pass
			temp_path.replace(cookies_file_path)

			self.logger.info(f'🍪 Saved {len(cookies)} cookies to cookies_file= {_log_pretty_path(cookies_file_path)}')
		except Exception as e:
			self.logger.warning(
				f'❌ Failed to save cookies to cookies_file= {_log_pretty_path(cookies_file_path)}: {type(e).__name__}: {e}'
			)

	async def _save_storage_state_to_file(self, path: str | Path, storage_state: dict[str, Any] | None) -> None:
		try:
			json_path = Path(path).expanduser().resolve()
			json_path.parent.mkdir(parents=True, exist_ok=True)
			assert self.browser_context is not None, 'BrowserContext is not set up'
			storage_state = storage_state or dict(await self.browser_context.storage_state())

			# always atomic merge storage states, never overwrite (so two browsers can share the same storage_state.json)
			merged_storage_state = storage_state
			if json_path.exists():
				try:
					existing_storage_state = json.loads(json_path.read_text())
					merged_storage_state = merge_dicts(existing_storage_state, storage_state)
				except Exception as e:
					self.logger.error(
						f'❌ Failed to merge cookie changes with existing storage_state= {_log_pretty_path(json_path)}: {type(e).__name__}: {e}'
					)
					return

			# write to .tmp file first to avoid partial writes, then mv original to .bak and .tmp to original
			temp_path = json_path.with_suffix('.json.tmp')
			temp_path.write_text(json.dumps(merged_storage_state, indent=4))
			try:
				json_path.replace(json_path.with_suffix('.json.bak'))
			except Exception:
				pass
			temp_path.replace(json_path)

			self.logger.info(
				f'🍪 Saved {len(storage_state["cookies"]) + len(storage_state.get("origins", []))} cookies to storage_state= {_log_pretty_path(json_path)}'
			)
		except Exception as e:
			self.logger.warning(f'❌ Failed to save cookies to storage_state= {_log_pretty_path(path)}: {type(e).__name__}: {e}')

	@retry(
		timeout=5, retries=1, semaphore_limit=1, semaphore_scope='self'
	)  # users can share JSON between browsers, this should really be 'multiprocess' not 'self
	async def save_storage_state(self, path: Path | None = None) -> None:
		"""
		Save cookies to the specified path or the configured cookies_file and/or storage_state.
		"""
		await self._unsafe_save_storage_state(path)

	async def _unsafe_save_storage_state(self, path: Path | None = None) -> None:
		"""
		Unsafe storage state save logic without retry protection.
		"""
		if not (path or self.browser_profile.storage_state or self.browser_profile.cookies_file):
			return

		assert self.browser_context is not None, 'BrowserContext is not set up'
		storage_state: dict[str, Any] = dict(await self.browser_context.storage_state())
		cookies = storage_state['cookies']
		has_any_auth_data = cookies or storage_state.get('origins', [])

		# they passed an explicit path, only save to that path and return
		if path and has_any_auth_data:
			if path.name == 'storage_state.json':
				await self._save_storage_state_to_file(path, storage_state)
				return
			else:
				# assume they're using the old API when path meant a cookies_file path,
				# also save new format next to it for convenience to help them migrate
				await self._save_cookies_to_file(path, cookies)
				await self._save_storage_state_to_file(path.parent / 'storage_state.json', storage_state)
				new_path = path.parent / 'storage_state.json'
				self.logger.warning(
					'⚠️ cookies_file is deprecated and will be removed in a future version. '
					f'Please use storage_state="{_log_pretty_path(new_path)}" instead for persisting cookies and other browser state. '
					'See: https://playwright.dev/python/docs/api/class-browsercontext#browser-context-storage-state'
				)
				return

		# save cookies_file if passed a cookies file path or if profile cookies_file is configured
		if cookies and self.browser_profile.cookies_file:
			# only show warning if they configured cookies_file (not if they passed in a path to this function as an arg)
			await self._save_cookies_to_file(self.browser_profile.cookies_file, cookies)
			new_path = self.browser_profile.cookies_file.parent / 'storage_state.json'
			await self._save_storage_state_to_file(new_path, storage_state)
			self.logger.warning(
				'⚠️ cookies_file is deprecated and will be removed in a future version. '
				f'Please use storage_state="{_log_pretty_path(new_path)}" instead for persisting cookies and other browser state. '
				'See: https://playwright.dev/python/docs/api/class-browsercontext#browser-context-storage-state'
			)

		if self.browser_profile.storage_state is None:
			return

		if isinstance(self.browser_profile.storage_state, dict):
			# cookies that never get updated rapidly expire or become invalid,
			# e.g. cloudflare bumps a nonce + does a tiny proof-of-work chain on every request that gets stored back into the cookie
			# if your cookies are frozen in time and don't update, they'll block you as a bot almost immediately
			# if they pass a dict in it means they have to get the updated cookies manually with browser_context.cookies()
			# and persist them manually on every change. most people don't realize they have to do that, so show a warning
			self.logger.warning(
				f'⚠️ storage_state was set as a {type(self.browser_profile.storage_state)} and will not be updated with any cookie changes, use a json file path instead to persist changes'
			)
			return

		if isinstance(self.browser_profile.storage_state, (str, Path)):
			await self._save_storage_state_to_file(self.browser_profile.storage_state, storage_state)
			return

		raise Exception(f'Got unexpected type for storage_state: {type(self.browser_profile.storage_state)}')

	async def load_storage_state(self) -> None:
		"""
		Load cookies from the storage_state or cookies_file and apply them to the browser context.
		"""

		assert self.browser_context, 'Browser context is not initialized, cannot load storage state'

		if self.browser_profile.cookies_file:
			# Show deprecation warning
			self.logger.warning(
				'⚠️ cookies_file is deprecated and will be removed in a future version. '
				'Please use storage_state instead for loading cookies and other browser state. '
				'See: https://playwright.dev/python/docs/api/class-browsercontext#browser-context-storage-state'
			)

			cookies_path = Path(self.browser_profile.cookies_file).expanduser()
			if not cookies_path.is_absolute():
				cookies_path = Path(self.browser_profile.downloads_path or '.').expanduser().resolve() / cookies_path.name

			try:
				cookies_data = json.loads(cookies_path.read_text())
				if cookies_data:
					await self.browser_context.add_cookies(cookies_data)
					self.logger.info(f'🍪 Loaded {len(cookies_data)} cookies from cookies_file= {_log_pretty_path(cookies_path)}')
			except Exception as e:
				self.logger.warning(
					f'❌ Failed to load cookies from cookies_file= {_log_pretty_path(cookies_path)}: {type(e).__name__}: {e}'
				)

		if self.browser_profile.storage_state:
			storage_state = self.browser_profile.storage_state
			if isinstance(storage_state, (str, Path)):
				try:
					storage_state_text = await anyio.Path(storage_state).read_text()
					storage_state = dict(json.loads(storage_state_text))
				except Exception as e:
					self.logger.warning(
						f'❌ Failed to load cookies from storage_state= {_log_pretty_path(storage_state)}: {type(e).__name__}: {e}'
					)
					return

			try:
				assert isinstance(storage_state, dict), f'Got unexpected type for storage_state: {type(storage_state)}'
				await self.browser_context.add_cookies(storage_state['cookies'])
				# TODO: also handle localStroage, IndexedDB, SessionStorage
				# playwright doesn't provide an API for setting these before launch
				# https://playwright.dev/python/docs/auth#session-storage
				# await self.browser_context.add_local_storage(storage_state['localStorage'])
				num_entries = len(storage_state['cookies']) + len(storage_state.get('origins', []))
				if num_entries:
					self.logger.info(f'🍪 Loaded {num_entries} cookies from storage_state= {storage_state}')
			except Exception as e:
				self.logger.warning(f'❌ Failed to load cookies from storage_state= {storage_state}: {type(e).__name__}: {e}')
				return

	async def load_cookies_from_file(self, *args, **kwargs) -> None:
		"""
		Old name for the new load_storage_state() function.
		"""
		await self.load_storage_state(*args, **kwargs)

	@property
	def downloaded_files(self) -> list[str]:
		"""
		Get list of all files downloaded during this browser session.

		Returns:
		    list[str]: List of absolute file paths to downloaded files
		"""
		self.logger.debug(f'📁 Retrieved {len(self._downloaded_files)} downloaded files from session tracking')
		return self._downloaded_files.copy()

	def set_auto_download_pdfs(self, enabled: bool) -> None:
		"""
		Enable or disable automatic PDF downloading when PDFs are encountered.

		Args:
		    enabled: Whether to automatically download PDFs
		"""
		self._auto_download_pdfs = enabled
		self.logger.info(f'📄 PDF auto-download {"enabled" if enabled else "disabled"}')

	@property
	def auto_download_pdfs(self) -> bool:
		"""Get current PDF auto-download setting."""
		return self._auto_download_pdfs

	# @property
	# def browser_extension_pages(self) -> list[Page]:
	# 	if not self.browser_context:
	# 		return []
	# 	return [p for p in self.browser_context.pages if p.url.startswith('chrome-extension://')]

	# @property
	# def saved_downloads(self) -> list[Path]:
	# 	"""
	# 	Return a list of files in the downloads_path.
	# 	"""
	# 	return list(Path(self.browser_profile.downloads_path).glob('*'))

	async def _wait_for_stable_network(self):
		pending_requests = set()
		last_activity = asyncio.get_event_loop().time()

		page = await self.get_current_page()

		# Define relevant resource types and content types
		RELEVANT_RESOURCE_TYPES = {
			'document',
			'stylesheet',
			'image',
			'font',
			'script',
			'iframe',
		}

		RELEVANT_CONTENT_TYPES = {
			'text/html',
			'text/css',
			'application/javascript',
			'image/',
			'font/',
			'application/json',
		}

		# Additional patterns to filter out
		IGNORED_URL_PATTERNS = {
			# Analytics and tracking
			'analytics',
			'tracking',
			'telemetry',
			'beacon',
			'metrics',
			# Ad-related
			'doubleclick',
			'adsystem',
			'adserver',
			'advertising',
			# Social media widgets
			'facebook.com/plugins',
			'platform.twitter',
			'linkedin.com/embed',
			# Live chat and support
			'livechat',
			'zendesk',
			'intercom',
			'crisp.chat',
			'hotjar',
			# Push notifications
			'push-notifications',
			'onesignal',
			'pushwoosh',
			# Background sync/heartbeat
			'heartbeat',
			'ping',
			'alive',
			# WebRTC and streaming
			'webrtc',
			'rtmp://',
			'wss://',
			# Common CDNs for dynamic content
			'cloudfront.net',
			'fastly.net',
		}

		async def on_request(request):
			# Filter by resource type
			if request.resource_type not in RELEVANT_RESOURCE_TYPES:
				return

			# Filter out streaming, websocket, and other real-time requests
			if request.resource_type in {
				'websocket',
				'media',
				'eventsource',
				'manifest',
				'other',
			}:
				return

			# Filter out by URL patterns
			url = request.url.lower()
			if any(pattern in url for pattern in IGNORED_URL_PATTERNS):
				return

			# Filter out data URLs and blob URLs
			if url.startswith(('data:', 'blob:')):
				return

			# Filter out requests with certain headers
			headers = request.headers
			if headers.get('purpose') == 'prefetch' or headers.get('sec-fetch-dest') in [
				'video',
				'audio',
			]:
				return

			nonlocal last_activity
			pending_requests.add(request)
			last_activity = asyncio.get_event_loop().time()
			# self.logger.debug(f'Request started: {request.url} ({request.resource_type})')

		async def on_response(response):
			request = response.request
			if request not in pending_requests:
				return

			# Filter by content type if available
			content_type = response.headers.get('content-type', '').lower()

			# Skip if content type indicates streaming or real-time data
			if any(
				t in content_type
				for t in [
					'streaming',
					'video',
					'audio',
					'webm',
					'mp4',
					'event-stream',
					'websocket',
					'protobuf',
				]
			):
				pending_requests.remove(request)
				return

			# Only process relevant content types
			if not any(ct in content_type for ct in RELEVANT_CONTENT_TYPES):
				pending_requests.remove(request)
				return

			# Skip if response is too large (likely not essential for page load)
			content_length = response.headers.get('content-length')
			if content_length and int(content_length) > 5 * 1024 * 1024:  # 5MB
				pending_requests.remove(request)
				return

			nonlocal last_activity
			pending_requests.remove(request)
			last_activity = asyncio.get_event_loop().time()
			# self.logger.debug(f'Request resolved: {request.url} ({content_type})')

		# Attach event listeners
		page.on('request', on_request)
		page.on('response', on_response)

		now = asyncio.get_event_loop().time()
		try:
			# Wait for idle time
			start_time = asyncio.get_event_loop().time()
			while True:
				await asyncio.sleep(0.1)
				now = asyncio.get_event_loop().time()
				if (
					len(pending_requests) == 0
					and (now - last_activity) >= self.browser_profile.wait_for_network_idle_page_load_time
				):
					break
				if now - start_time > self.browser_profile.maximum_wait_page_load_time:
					self.logger.debug(
						f'{self} Network timeout after {self.browser_profile.maximum_wait_page_load_time}s with {len(pending_requests)} '
						f'pending requests: {[r.url for r in pending_requests]}'
					)
					break

		finally:
			# Clean up event listeners
			page.remove_listener('request', on_request)
			page.remove_listener('response', on_response)

		elapsed = now - start_time
		if elapsed > 1:
			self.logger.debug(f'💤 Page network traffic calmed down after {now - start_time:.2f} seconds')

	@observe_debug(ignore_input=True, ignore_output=True, name='wait_for_page_and_frames_load')
	async def _wait_for_page_and_frames_load(self, timeout_overwrite: float | None = None):
		"""
		Ensures page is fully loaded before continuing.
		Waits for either network to be idle or minimum WAIT_TIME, whichever is longer.
		Also checks if the loaded URL is allowed.
		"""
		# Start timing
		start_time = time.time()

		# Wait for page load
		page = await self.get_current_page()
		try:
			await self._wait_for_stable_network()

			# Check if the loaded URL is allowed
			await self._check_and_handle_navigation(page)
		except URLNotAllowedError as e:
			raise e
		except Exception as e:
			self.logger.warning(
				f'⚠️ Page load for {_log_pretty_url(page.url)} failed due to {type(e).__name__}, continuing anyway...'
			)

		# Calculate remaining time to meet minimum WAIT_TIME
		elapsed = time.time() - start_time
		remaining = max((timeout_overwrite or self.browser_profile.minimum_wait_page_load_time) - elapsed, 0)

		# Skip expensive performance API logging - can cause significant delays on complex pages
		bytes_used = None

		try:
			tab_idx = self.tabs.index(page)
		except ValueError:
			tab_idx = '??'

		extra_delay = ''
		if remaining > 0:
			extra_delay = f', waiting +{remaining:.2f}s for all frames to finish'

		if bytes_used is not None:
			self.logger.info(
				f'➡️ Page navigation [{tab_idx}]{_log_pretty_url(page.url, 40)} used {bytes_used / 1024:.1f} KB in {elapsed:.2f}s{extra_delay}'
			)
		else:
			self.logger.info(f'➡️ Page navigation [{tab_idx}]{_log_pretty_url(page.url, 40)} took {elapsed:.2f}s{extra_delay}')

		# Sleep remaining time if needed
		if remaining > 0:
			await asyncio.sleep(remaining)

	def _is_url_allowed(self, url: str) -> bool:
		"""
		Check if a URL is allowed based on the whitelist configuration. SECURITY CRITICAL.

		Supports optional glob patterns and schemes in allowed_domains:
		- *.example.com will match sub.example.com and example.com
		- *google.com will match google.com, agoogle.com, and www.google.com
		- http*://example.com will match http://example.com, https://example.com
		- chrome-extension://* will match chrome-extension://aaaaaaaaaaaa and chrome-extension://bbbbbbbbbbbbb
		"""

		if not self.browser_profile.allowed_domains:
			return True  # allowed_domains are not configured, allow everything by default

		# Special case: Always allow new tab pages
		if is_new_tab_page(url):
			return True

		for allowed_domain in self.browser_profile.allowed_domains:
			try:
				if match_url_with_domain_pattern(url, allowed_domain, log_warnings=True):
					# If it's a pattern with wildcards, show a warning
					if '*' in allowed_domain:
						parsed_url = urlparse(url)
						domain = parsed_url.hostname.lower() if parsed_url.hostname else ''
						_log_glob_warning(domain, allowed_domain, self.logger)
					return True
			except AssertionError:
				# This would only happen if a new tab page is passed to match_url_with_domain_pattern,
				# which shouldn't occur since we check for it above
				continue

		return False

	async def _check_and_handle_navigation(self, page: Page) -> None:
		"""Check if current page URL is allowed and handle if not."""
		if not self._is_url_allowed(page.url):
			self.logger.warning(f'⛔️ Navigation to non-allowed URL detected: {page.url}')
			try:
				await self.go_back()
			except Exception as e:
				self.logger.error(f'⛔️ Failed to go back after detecting non-allowed URL: {type(e).__name__}: {e}')
			raise URLNotAllowedError(f'Navigation to non-allowed URL: {page.url}')

	@observe_debug()
	async def refresh_page(self):
		"""Refresh the agent's current page"""

		page = await self.get_current_page()
		await page.reload()
		try:
			await page.wait_for_load_state()
		except Exception as e:
			self.logger.warning(f'⚠️ Page {_log_pretty_url(page.url)} failed to fully load after refresh: {type(e).__name__}: {e}')
			assert await page.evaluate('1'), (
				f'Page {page.url} crashed after {type(e).__name__} and can no longer be used via CDP: {e}'
			)

	async def go_back(self):
		"""Navigate the agent's tab back in browser history"""
		try:
			# 10 ms timeout
			page = await self.get_current_page()
			await page.go_back(timeout=10_000, wait_until='load')

			# await self._wait_for_page_and_frames_load(timeout_overwrite=1.0)
		except Exception as e:
			# Continue even if its not fully loaded, because we wait later for the page to load
			self.logger.debug(f'⏮️ Error during go_back: {type(e).__name__}: {e}')
			# Verify page is still usable after navigation error
			if 'timeout' in str(e).lower():
				try:
					assert await page.evaluate('1'), (
						f'Page {page.url} crashed after go_back {type(e).__name__} and can no longer be used via CDP: {e}'
					)
				except Exception as eval_error:
					self.logger.error(f'❌ Page crashed after go_back timeout: {eval_error}')

	async def go_forward(self):
		"""Navigate the agent's tab forward in browser history"""
		try:
			page = await self.get_current_page()
			await page.go_forward(timeout=10_000, wait_until='load')
		except Exception as e:
			# Continue even if its not fully loaded, because we wait later for the page to load
			self.logger.debug(f'⏭️ Error during go_forward: {type(e).__name__}: {e}')
			# Verify page is still usable after navigation error
			if 'timeout' in str(e).lower():
				try:
					assert await page.evaluate('1'), (
						f'Page {page.url} crashed after go_forward {type(e).__name__} and can no longer be used via CDP: {e}'
					)
				except Exception as eval_error:
					self.logger.error(f'❌ Page crashed after go_forward timeout: {eval_error}')

	async def close_current_tab(self):
		"""Close the current tab that the agent is working with.

		This closes the tab that the agent is currently using (agent_current_page),
		not necessarily the tab that is visible to the user (human_current_page).
		If they are the same tab, both references will be updated.
		"""
		assert self.browser_context is not None, 'Browser context is not set'
		assert self.agent_current_page is not None, 'Agent current page is not set'

		# Check if this is the foreground tab as well
		is_foreground = self.agent_current_page == self.human_current_page

		# Close the tab
		try:
			await self.agent_current_page.close()
		except Exception as e:
			self.logger.debug(f'⛔️ Error during close_current_tab: {type(e).__name__}: {e}')

		# Clear agent's reference to the closed tab
		self.agent_current_page = None

		# Clear foreground reference if needed
		if is_foreground:
			self.human_current_page = None

		# Switch to the first available tab if any exist
		if self.browser_context.pages:
			await self.switch_to_tab(0)
			# switch_to_tab already updates both tab references

		# Otherwise, the browser will be closed

	async def get_page_html(self) -> str:
		"""Get the HTML content of the agent's current page"""
		page = await self.get_current_page()
		return await page.content()

	async def get_page_structure(self) -> str:
		"""Get a debug view of the page structure including iframes"""
		debug_script = """(() => {
			function getPageStructure(element = document, depth = 0, maxDepth = 10) {
				if (depth >= maxDepth) return '';

				const indent = '  '.repeat(depth);
				let structure = '';

				// Skip certain elements that clutter the output
				const skipTags = new Set(['script', 'style', 'link', 'meta', 'noscript']);

				// Add current element info if it's not the document
				if (element !== document) {
					const tagName = element.tagName.toLowerCase();

					// Skip uninteresting elements
					if (skipTags.has(tagName)) return '';

					const id = element.id ? `#${element.id}` : '';
					const classes = element.className && typeof element.className === 'string' ?
						`.${element.className.split(' ').filter(c => c).join('.')}` : '';

					// Get additional useful attributes
					const attrs = [];
					if (element.getAttribute('role')) attrs.push(`role="${element.getAttribute('role')}"`);
					if (element.getAttribute('aria-label')) attrs.push(`aria-label="${element.getAttribute('aria-label')}"`);
					if (element.getAttribute('type')) attrs.push(`type="${element.getAttribute('type')}"`);
					if (element.getAttribute('name')) attrs.push(`name="${element.getAttribute('name')}"`);
					if (element.getAttribute('src')) {
						const src = element.getAttribute('src');
						attrs.push(`src="${src.substring(0, 50)}${src.length > 50 ? '...' : ''}"`);
					}

					// Add element info
					structure += `${indent}${tagName}${id}${classes}${attrs.length ? ' [' + attrs.join(', ') + ']' : ''}\\n`;

					// Handle iframes specially
					if (tagName === 'iframe') {
						try {
							const iframeDoc = element.contentDocument || element.contentWindow?.document;
							if (iframeDoc) {
								structure += `${indent}  [IFRAME CONTENT]:\\n`;
								structure += getPageStructure(iframeDoc, depth + 2, maxDepth);
							} else {
								structure += `${indent}  [IFRAME: No access - likely cross-origin]\\n`;
							}
						} catch (e) {
							structure += `${indent}  [IFRAME: Access denied - ${e.message}]\\n`;
						}
					}
				}

				// Get all child elements
				const children = element.children || element.childNodes;
				for (const child of children) {
					if (child.nodeType === 1) { // Element nodes only
						structure += getPageStructure(child, depth + 1, maxDepth);
					}
				}

				return structure;
			}

			return getPageStructure();
		})()"""

		page = await self.get_current_page()
		structure = await page.evaluate(debug_script)
		return structure

	@observe_debug(ignore_input=True, ignore_output=True)
	@time_execution_async('--get_state_summary')
	@require_healthy_browser(usable_page=True, reopen_page=True)
	async def get_state_summary(self, cache_clickable_elements_hashes: bool) -> BrowserStateSummary:
		self.logger.debug('🔄 Starting get_state_summary...')
		"""Get a summary of the current browser state

		This method builds a BrowserStateSummary object that captures the current state
		of the browser, including url, title, tabs, screenshot, and DOM tree.

		Parameters:
		-----------
		cache_clickable_elements_hashes: bool
			If True, cache the clickable elements hashes for the current state.
			This is used to calculate which elements are new to the LLM since the last message,
			which helps reduce token usage.
		"""
		await self._wait_for_page_and_frames_load()
		updated_state = await self._get_updated_state()

		self._cached_browser_state_summary = updated_state

		return self._cached_browser_state_summary

	@observe_debug(ignore_input=True, ignore_output=True, name='get_minimal_state_summary')
	@require_healthy_browser(usable_page=True, reopen_page=True)
	@time_execution_async('--get_minimal_state_summary')
	async def get_minimal_state_summary(self) -> BrowserStateSummary:
		"""Get basic page info without DOM processing, but try to capture screenshot"""
		from browser_use.browser.views import BrowserStateSummary

		page = await self.get_current_page()

		# Get basic info - no DOM parsing to avoid errors
		url = getattr(page, 'url', 'unknown')

		# Try to get title safely
		try:
			# timeout after 2 seconds
			title = await asyncio.wait_for(page.title(), timeout=2.0)
		except Exception:
			title = 'Page Load Error'

		# Try to get tabs info safely
		try:
			# timeout after 2 seconds
			tabs_info = await retry(timeout=2, retries=0)(self.get_tabs_info)()
		except Exception:
			tabs_info = []

		return BrowserStateSummary(
			dom_state=SerializedDOMState(_root=None, selector_map={}),
			url=url,
			title=title,
			tabs=tabs_info,
			pixels_above=0,
			pixels_below=0,
			browser_errors=[f'Page state retrieval failed, minimal recovery applied for {url}'],
		)

	@observe_debug(ignore_input=True, ignore_output=True, name='get_updated_state')
	async def _get_updated_state(self, focus_element: int = -1) -> BrowserStateSummary:
		"""Update and return state."""

		# Check if current page is still valid, if not switch to another available page
		page = await self.get_current_page()

		try:
			# Test if page is still accessible
			# NOTE: This also happens on invalid urls like www.sadfdsafdssdafd.com
			await asyncio.wait_for(page.evaluate('1'), timeout=2.5)
		except Exception as e:
			self.logger.debug(f'👋 Current page is not accessible: {type(e).__name__}: {e}')
			raise BrowserError('Page is not accessible')

		try:
			self.logger.debug('🧹 Removing highlights...')
<<<<<<< HEAD
=======
			try:
				await self.remove_highlights()
			except TimeoutError:
				self.logger.debug('Timeout to remove highlights')

			# Check for PDF and auto-download if needed
			try:
				pdf_path = await self._auto_download_pdf_if_needed(page)
				if pdf_path:
					self.logger.info(f'📄 PDF auto-downloaded: {pdf_path}')
			except Exception as e:
				self.logger.debug(f'PDF auto-download check failed: {type(e).__name__}: {e}')

>>>>>>> 7d1b82bd
			self.logger.debug('🌳 Starting DOM processing...')
			async with DomService(self, page) as dom_service:
				await self.remove_highlights(dom_service)
				try:
					dom_state, timing_info = await asyncio.wait_for(
						dom_service.get_serialized_dom_tree(
							previous_cached_state=self._cached_browser_state_summary.dom_state
							if self._cached_browser_state_summary
							else None,
						),
						timeout=45.0,  # 45 second timeout for DOM processing - generous for complex pages
					)

					await self.inject_highlights(dom_service, dom_state.selector_map)

					self.logger.debug('✅ DOM processing completed')
				except TimeoutError:
					self.logger.warning(f'DOM processing timed out after 45 seconds for {page.url}')
					self.logger.warning('🔄 Falling back to minimal DOM state to allow basic navigation...')

					# Create minimal DOM state for basic navigation

					from browser_use.dom.views import SerializedDOMState

					dom_state = SerializedDOMState(_root=None, selector_map={})

			self.logger.debug('📋 Getting tabs info...')
			tabs_info = await self.get_tabs_info()
			self.logger.debug('✅ Tabs info completed')

			# Get all cross-origin iframes within the page and open them in new tabs
			# mark the titles of the new tabs so the LLM knows to check them for additional content
			# unfortunately too buggy for now, too many sites use invisible cross-origin iframes for ads, tracking, youtube videos, social media, etc.
			# and it distracts the bot by opening a lot of new tabs
			# iframe_urls = await dom_service.get_cross_origin_iframes()
			# outer_page = self.agent_current_page
			# for url in iframe_urls:
			# 	if url in [tab.url for tab in tabs_info]:
			# 		continue  # skip if the iframe if we already have it open in a tab
			# 	new_page_id = tabs_info[-1].page_id + 1
			# 	self.logger.debug(f'Opening cross-origin iframe in new tab #{new_page_id}: {url}')
			# 	await self.create_new_tab(url)
			# 	tabs_info.append(
			# 		TabInfo(
			# 			page_id=new_page_id,
			# 			url=url,
			# 			title=f'iFrame opened as new tab, treat as if embedded inside page {outer_page.url}: {page.url}',
			# 			parent_page_url=outer_page.url,
			# 		)
			# 	)

			try:
				self.logger.debug('📸 Capturing screenshot...')
				# Reasonable timeout for screenshot
				screenshot_b64 = await self.take_screenshot()
				# self.logger.debug('✅ Screenshot completed')
			except Exception as e:
				self.logger.warning(f'❌ Screenshot failed for {_log_pretty_url(page.url)}: {type(e).__name__} {e}')
				screenshot_b64 = None

			# Get comprehensive page information
			page_info = await self.get_page_info(page)
			try:
				self.logger.debug('📏 Getting scroll info...')
				pixels_above, pixels_below = await asyncio.wait_for(self.get_scroll_info(page), timeout=5.0)
				self.logger.debug('✅ Scroll info completed')
			except Exception as e:
				self.logger.warning(f'Failed to get scroll info: {type(e).__name__}')
				pixels_above, pixels_below = 0, 0

			try:
				title = await asyncio.wait_for(page.title(), timeout=3.0)
			except Exception:
				title = 'Title unavailable'

			# Check if this is a minimal fallback state
			browser_errors = []
			if not dom_state.selector_map:  # Empty selector map indicates fallback state
				browser_errors.append(
					f'DOM processing timed out for {page.url} - using minimal state. Basic navigation still available via go_to_url, scroll, and search actions.'
				)

			self.browser_state_summary = BrowserStateSummary(
				dom_state=dom_state,
				url=page.url,
				title=title,
				tabs=tabs_info,
				screenshot=screenshot_b64,
				page_info=page_info,
				pixels_above=pixels_above,
				pixels_below=pixels_below,
				browser_errors=browser_errors,
			)

			self.logger.debug('✅ get_state_summary completed successfully')
			return self.browser_state_summary
		except Exception as e:
			self.logger.error(f'❌ Failed to update browser_state_summary: {type(e).__name__}: {e}')
			# Return last known good state if available
			if hasattr(self, 'browser_state_summary'):
				return self.browser_state_summary
			raise
		finally:
			await self.remove_highlights(dom_service)

	# region - Page Health Check Helpers
	@observe_debug(ignore_input=True)
	async def _is_page_responsive(self, page: Page, timeout: float = 5.0) -> bool:
		"""Check if a page is responsive by trying to evaluate simple JavaScript."""
		eval_task = None
		try:
			eval_task = asyncio.create_task(page.evaluate('1'))
			done, pending = await asyncio.wait([eval_task], timeout=timeout)

			if eval_task in done:
				try:
					await eval_task  # This will raise if the evaluation failed
					return True
				except Exception:
					return False
			else:
				# Timeout - the page is unresponsive
				return False
		except Exception:
			return False
		finally:
			# Always clean up the eval task
			if eval_task and not eval_task.done():
				eval_task.cancel()
				try:
					await eval_task
				except (asyncio.CancelledError, Exception):
					pass

	async def _force_close_page_via_cdp(self, page_url: str) -> bool:
		"""Force close a crashed page using CDP from a clean temporary page."""
		try:
			# self.logger.info('🔨 Creating temporary page for CDP force-close...')

			# Create a clean page for CDP operations
			assert self.browser_context, 'Browser context is not set up yet'
			temp_page = await asyncio.wait_for(self.browser_context.new_page(), timeout=5.0)
			await asyncio.wait_for(temp_page.goto('about:blank'), timeout=2.0)

			# Create CDP session from the clean page
			cdp_session = await asyncio.wait_for(self.browser_context.new_cdp_session(temp_page), timeout=5.0)  # type: ignore

			try:
				# Get all browser targets
				targets = await asyncio.wait_for(cdp_session.send('Target.getTargets'), timeout=2.0)

				# Find the crashed page target
				blocked_target_id = None
				for target in targets.get('targetInfos', []):
					if target.get('type') == 'page' and target.get('url') == page_url:
						blocked_target_id = target.get('targetId')
						# self.logger.debug(f'Found target to close: {page_url}')
						break

				if blocked_target_id:
					# Force close the target
					self.logger.warning(
						f'🪓 Force-closing crashed page target_id={blocked_target_id} via CDP: {_log_pretty_url(page_url)}...'
					)
					await asyncio.wait_for(cdp_session.send('Target.closeTarget', {'targetId': blocked_target_id}), timeout=2.0)
					# self.logger.debug(f'☠️ Successfully force-closed crashed page target_id={blocked_target_id} via CDP: {_log_pretty_url(page_url)}')
					return True
				else:
					self.logger.debug(
						f'❌ Could not find CDP page target_id to force-close: {_log_pretty_url(page_url)} (concurrency issues?)'
					)
					return False

			finally:
				# Clean up
				try:
					await asyncio.wait_for(cdp_session.detach(), timeout=1.0)
				except Exception:
					pass
				await temp_page.close()

		except Exception as e:
			self.logger.error(f'❌ Using raw CDP to force-close crashed page failed: {type(e).__name__}: {e}')
			return False

	async def _try_reopen_url(self, url: str, timeout_ms: int | None = None) -> bool:
		"""Try to reopen a URL in a new page and check if it's responsive."""
		if not url or is_new_tab_page(url):
			return False

		timeout_ms = int(timeout_ms or self.browser_profile.default_navigation_timeout or 6000)

		try:
			self.logger.debug(f'🔄 Attempting to reload URL that crashed: {_log_pretty_url(url)}')

			# Create new page directly to avoid circular dependency
			assert self.browser_context is not None, 'Browser context is not set'
			new_page = await self.browser_context.new_page()
			self.agent_current_page = new_page

			# Update human tab reference if there is no human tab yet
			if (not self.human_current_page) or self.human_current_page.is_closed():
				self.human_current_page = new_page

			# Set viewport for new tab
			if self.browser_profile.viewport:
				await new_page.set_viewport_size(self.browser_profile.viewport)

			# Navigate with timeout using asyncio.wait
			nav_task = asyncio.create_task(new_page.goto(url, wait_until='load', timeout=timeout_ms))
			done, pending = await asyncio.wait([nav_task], timeout=(timeout_ms + 500) / 1000)

			if nav_task in pending:
				# Navigation timed out
				self.logger.debug(
					f'⚠️ Attempting to reload previously crashed URL {_log_pretty_url(url)} failed again, timed out again after {timeout_ms / 1000}s'
				)
				nav_task.cancel()
				try:
					await nav_task
				except asyncio.CancelledError:
					pass
			elif nav_task in done:
				try:
					await nav_task  # This will raise if navigation failed
				except Exception as e:
					self.logger.debug(
						f'⚠️ Attempting to reload previously crashed URL {_log_pretty_url(url)} failed again: {type(e).__name__}'
					)

			# Wait a bit for any transient blocking to resolve
			await asyncio.sleep(1.0)

			# Check if the reopened page is responsive
			# self.logger.debug('Checking if reopened page is responsive...')
			is_responsive = await self._is_page_responsive(new_page, timeout=2.0)

			if is_responsive:
				self.logger.info(f'✅ Page recovered and is now responsive after reopening on: {_log_pretty_url(url)}')
				return True
			else:
				self.logger.warning(f'⚠️ Reopened page {_log_pretty_url(url)} is still unresponsive')
				# Close the unresponsive page before returning
				# This is critical to prevent the recovery flow from hanging
				try:
					await self._force_close_page_via_cdp(new_page.url)
				except Exception as e:
					self.logger.error(
						f'❌ Failed to close crashed page {_log_pretty_url(url)} via CDP: {type(e).__name__}: {e} (something is very wrong or system is extremely overloaded)'
					)
				self.agent_current_page = None  # Clear reference to closed page
				return False

		except Exception as e:
			self.logger.error(f'❌ Retrying crashed page {_log_pretty_url(url)} failed: {type(e).__name__}: {e}')
			return False

	async def _create_blank_fallback_page(self, url: str) -> None:
		"""Create a new blank page as a fallback when recovery fails."""
		self.logger.warning(
			f'⚠️ Resetting to about:blank as fallback because browser is unable to load the original URL without crashing: {_log_pretty_url(url)}'
		)
		# self.logger.debug(f'Current agent_current_page: {self.agent_current_page}')

		# Close any existing broken page
		if self.agent_current_page and not self.agent_current_page.is_closed():
			try:
				await self.agent_current_page.close()
			except Exception:
				pass

		# Create fresh page directly (avoid decorated methods to prevent circular dependency)
		assert self.browser_context is not None, 'Browser context is not set'
		new_page = await self.browser_context.new_page()
		self.agent_current_page = new_page

		# Update human tab reference if there is no human tab yet
		if (not self.human_current_page) or self.human_current_page.is_closed():
			self.human_current_page = new_page

		# Set viewport for new tab
		if self.browser_profile.viewport:
			await new_page.set_viewport_size(self.browser_profile.viewport)

		# Navigate to blank
		try:
			await new_page.goto('about:blank', wait_until='load', timeout=5000)
		except Exception as e:
			self.logger.error(
				f'❌ Failed to navigate to about:blank: {type(e).__name__}: {e} (something is very wrong or system is extremely overloaded)'
			)
			raise

		# Verify it's responsive
		if not await self._is_page_responsive(new_page, timeout=1.0):
			raise BrowserError(
				'Browser is unable to load any new about:blank pages (something is very wrong or browser is extremely overloaded)'
			)

	async def _recover_unresponsive_page(self, calling_method: str, timeout_ms: int | None = None) -> None:
		"""Recover from an unresponsive page by closing and reopening it."""
		self.logger.warning(f'⚠️ Page JS engine became unresponsive in {calling_method}(), attempting recovery...')
		timeout_ms = min(3000, int(timeout_ms or self.browser_profile.default_navigation_timeout or 5000))

		# Prevent re-entrance
		self._in_recovery = True
		try:
			# Get current URL before recovery
			assert self.agent_current_page, 'Agent current page is not set'
			current_url = self.agent_current_page.url
			# self.logger.debug(f'Current URL: {current_url}')

			# Clear page references
			blocked_page = self.agent_current_page
			self.agent_current_page = None
			if blocked_page == self.human_current_page:
				self.human_current_page = None

			# Force-close the crashed page via CDP
			self.logger.debug('🪓 Page Recovery Step 1/3: Force-closing crashed page via CDP...')
			await self._force_close_page_via_cdp(current_url)

			# Remove the closed page from browser_context.pages by forcing a refresh
			# This prevents TargetClosedError when iterating through pages later
			if self.browser_context and self.browser_context.pages:
				# Additional cleanup: close any page objects that have the same url as the crashed page
				# (could close too many pages by accident if we have a few different tabs on the same URL)
				# Sometimes playwright doesn't immediately remove force-closed pages from the list
				for page in self.browser_context.pages[:]:  # Use slice to avoid modifying list during iteration
					if page.url == current_url and not page.is_closed() and not is_new_tab_page(page.url):
						try:
							# Try to close it via playwright as well
							await page.close()
							self.logger.debug(
								f'🪓 Closed 🅟 {str(id(page))[-2:]} because it has a known crash-causing URL: {_log_pretty_url(page.url)}'
							)
						except Exception:
							pass  # Page might already be closed via CDP

			# Try to reopen the URL (in case blocking was transient)
			self.logger.debug('🍼 Page Recovery Step 2/3: Trying to reopen the URL again...')
			if await self._try_reopen_url(current_url, timeout_ms=timeout_ms):
				self.logger.debug('✅ Page Recovery Step 3/3: Page loading succeeded after 2nd attempt!')
				return  # Success!

			# If that failed, fall back to blank page
			self.logger.debug(
				'❌ Page Recovery Step 3/3: Loading the page a 2nd time failed as well, browser seems unable to load this URL without getting stuck, retreating to a safe page...'
			)
			await self._create_blank_fallback_page(current_url)

		finally:
			# Always clear recovery flag
			self._in_recovery = False

	# region - Browser Actions
	@observe_debug(name='take_screenshot', ignore_output=True)
	@retry(
		retries=1,  # try up to 1 time to take the screenshot (2 total attempts)
		timeout=30,  # allow up to 30s for each attempt (includes recovery time)
		wait=1,  # wait 1s between each attempt
		semaphore_limit=2,  # Allow 2 screenshots at a time to better utilize resources
		semaphore_name='screenshot_global',
		semaphore_scope='multiprocess',
		semaphore_lax=True,  # Continue without semaphore if it can't be acquired
		semaphore_timeout=15,  # Wait up to 15s for semaphore acquisition
	)
	@require_healthy_browser(usable_page=True, reopen_page=True)
	@time_execution_async('--take_screenshot')
	async def take_screenshot(self, full_page: bool = False) -> str | None:
		"""
		Returns a base64 encoded screenshot of the current page using CDP.

		The decorator order ensures:
		1. @retry runs first (outer decorator)
		2. @require_healthy_browser runs on each retry attempt
		3. Page responsiveness is checked before each screenshot attempt
		4. If page is unresponsive, it's recovered and the method is retried
		"""
		assert self.agent_current_page is not None, 'Agent current page is not set'
		assert self.browser_context, 'Browser context is not set'

		page = self.agent_current_page

		if is_new_tab_page(page.url):
			self.logger.warning(
				f'▫️ Sending LLM 1px placeholder instead of real screenshot of: {_log_pretty_url(page.url)} (page empty)'
			)
			# not an exception because there's no point in retrying if we hit this, its always pointless to screenshot about:blank
			# raise ValueError('Refusing to take unneeded screenshot of empty new tab page')
			# return a 1px*1px white png to avoid wasting tokens
			return 'iVBORw0KGgoAAAANSUhEUgAAAAEAAAABCAQAAAC1HAwCAAAAC0lEQVR42mP8/x8AAwMCAO+ip1sAAAAASUVORK5CYII='

		# Always bring page to front before rendering, otherwise it crashes in some cases, not sure why
		try:
			await page.bring_to_front()
		except Exception:
			pass

		# Take screenshot using CDP to get around playwright's unnecessary slowness and weird behavior
		cdp_session = None
		try:
			# Create CDP session for the screenshot
			self.logger.debug(
				f'📸 Taking viewport-only PNG screenshot of page via fresh CDP session: {_log_pretty_url(page.url)}'
			)
			cdp_session = await self.browser_context.new_cdp_session(page)  # type: ignore

			# Capture screenshot via CDP
			screenshot_response = await cdp_session.send(
				'Page.captureScreenshot',
				{
					'captureBeyondViewport': False,
					'fromSurface': True,
					'format': 'png',
				},
			)

			screenshot_b64 = screenshot_response.get('data')
			if not screenshot_b64:
				raise Exception(
					f'CDP returned empty screenshot data for page {_log_pretty_url(page.url)}? (expected png base64)'
				)  # have never seen this happen in practice

			return screenshot_b64

		except Exception as err:
			error_str = f'{type(err).__name__}: {err}'
			if 'timeout' in error_str.lower():
				self.logger.warning(f'⏱️ Screenshot timed out on page {_log_pretty_url(page.url)} (possibly crashed): {error_str}')
			else:
				self.logger.error(f'❌ Screenshot failed on page {_log_pretty_url(page.url)} (possibly crashed): {error_str}')
			raise
		finally:
			if cdp_session:
				try:
					await asyncio.wait_for(cdp_session.detach(), timeout=1.0)
				except Exception:
					pass

	# region - User Actions

	@staticmethod
	async def _get_unique_filename(directory: str | Path, filename: str) -> str:
		"""Generate a unique filename for downloads by appending (1), (2), etc., if a file already exists."""
		base, ext = os.path.splitext(filename)
		counter = 1
		new_filename = filename
		while os.path.exists(os.path.join(directory, new_filename)):
			new_filename = f'{base} ({counter}){ext}'
			counter += 1
		return new_filename

	async def _start_context_tracing(self):
		"""Start tracing on browser context if trace_path is configured."""
		if self.browser_profile.traces_dir and self.browser_context:
			try:
				self.logger.debug(f'📽️ Starting tracing (will save to: {self.browser_profile.traces_dir})')
				# Don't pass any path to start() - let Playwright handle internal temp files
				await self.browser_context.tracing.start(
					screenshots=True,
					snapshots=True,
					sources=False,  # Reduce trace size
				)
			except Exception as e:
				self.logger.warning(f'Failed to start tracing: {e}')

	@staticmethod
	def _convert_simple_xpath_to_css_selector(xpath: str) -> str:
		"""Converts simple XPath expressions to CSS selectors."""
		if not xpath:
			return ''

		# Remove leading slash if present
		xpath = xpath.lstrip('/')

		# Split into parts
		parts = xpath.split('/')
		css_parts = []

		for part in parts:
			if not part:
				continue

			# Handle custom elements with colons by escaping them
			if ':' in part and '[' not in part:
				base_part = part.replace(':', r'\:')
				css_parts.append(base_part)
				continue

			# Handle index notation [n]
			if '[' in part:
				base_part = part[: part.find('[')]
				# Handle custom elements with colons in the base part
				if ':' in base_part:
					base_part = base_part.replace(':', r'\:')
				index_part = part[part.find('[') :]

				# Handle multiple indices
				indices = [i.strip('[]') for i in index_part.split(']')[:-1]]

				for idx in indices:
					try:
						# Handle numeric indices
						if idx.isdigit():
							index = int(idx) - 1
							base_part += f':nth-of-type({index + 1})'
						# Handle last() function
						elif idx == 'last()':
							base_part += ':last-of-type'
						# Handle position() functions
						elif 'position()' in idx:
							if '>1' in idx:
								base_part += ':nth-of-type(n+2)'
					except ValueError:
						continue

				css_parts.append(base_part)
			else:
				css_parts.append(part)

		base_selector = ' > '.join(css_parts)
		return base_selector

	@classmethod
	@time_execution_sync('--enhanced_css_selector_for_element')
	def _enhanced_css_selector_for_element(cls, element: EnhancedDOMTreeNode, include_dynamic_attributes: bool = True) -> str:
		"""
		Creates a CSS selector for a DOM element, handling various edge cases and special characters.

		Args:
						element: The DOM element to create a selector for

		Returns:
						A valid CSS selector string
		"""
		try:
			# Get base selector from XPath
			css_selector = cls._convert_simple_xpath_to_css_selector(element.xpath)

			# Handle class attributes
			if 'class' in element.attributes and element.attributes['class'] and include_dynamic_attributes:
				# Define a regex pattern for valid class names in CSS
				valid_class_name_pattern = re.compile(r'^[a-zA-Z_][a-zA-Z0-9_-]*$')

				# Iterate through the class attribute values
				classes = element.attributes['class'].split()
				for class_name in classes:
					# Skip empty class names
					if not class_name.strip():
						continue

					# Check if the class name is valid
					if valid_class_name_pattern.match(class_name):
						# Append the valid class name to the CSS selector
						css_selector += f'.{class_name}'
					else:
						# Skip invalid class names
						continue

			# Expanded set of safe attributes that are stable and useful for selection
			SAFE_ATTRIBUTES = {
				# Data attributes (if they're stable in your application)
				'id',
				# Standard HTML attributes
				'name',
				'type',
				'placeholder',
				# Accessibility attributes
				'aria-label',
				'aria-labelledby',
				'aria-describedby',
				'role',
				# Common form attributes
				'for',
				'autocomplete',
				'required',
				'readonly',
				# Media attributes
				'alt',
				'title',
				'src',
				# Custom stable attributes (add any application-specific ones)
				'href',
				'target',
			}

			if include_dynamic_attributes:
				dynamic_attributes = {
					'data-id',
					'data-qa',
					'data-cy',
					'data-testid',
				}
				SAFE_ATTRIBUTES.update(dynamic_attributes)

			# Handle other attributes
			for attribute, value in element.attributes.items():
				if attribute == 'class':
					continue

				# Skip invalid attribute names
				if not attribute.strip():
					continue

				if attribute not in SAFE_ATTRIBUTES:
					continue

				# Escape special characters in attribute names
				safe_attribute = attribute.replace(':', r'\:')

				# Handle different value cases
				if value == '':
					css_selector += f'[{safe_attribute}]'
				elif any(char in value for char in '"\'<>`\n\r\t'):
					# Use contains for values with special characters
					# For newline-containing text, only use the part before the newline
					if '\n' in value:
						value = value.split('\n')[0]
					# Regex-substitute *any* whitespace with a single space, then strip.
					collapsed_value = re.sub(r'\s+', ' ', value).strip()
					# Escape embedded double-quotes.
					safe_value = collapsed_value.replace('"', '\\"')
					css_selector += f'[{safe_attribute}*="{safe_value}"]'
				else:
					css_selector += f'[{safe_attribute}="{value}"]'

			return css_selector

		except Exception:
			# Fallback: use XPath as a CSS selector (via Playwright's "xpath=" pseudo-selector)
			return f'xpath={element.xpath or "//" + (element.tag_name or "*")}'

	@require_healthy_browser(usable_page=True, reopen_page=True)
	@time_execution_async('--is_visible')
	async def _is_visible(self, element: ElementHandle) -> bool:
		"""
		Checks if an element is visible on the page.
		We use our own implementation instead of relying solely on Playwright's is_visible() because
		of edge cases with CSS frameworks like Tailwind. When elements use Tailwind's 'hidden' class,
		the computed style may return display as '' (empty string) instead of 'none', causing Playwright
		to incorrectly consider hidden elements as visible. By additionally checking the bounding box
		dimensions, we catch elements that have zero width/height regardless of how they were hidden.
		"""
		is_hidden = await element.is_hidden()
		bbox = await element.bounding_box()

		return not is_hidden and bbox is not None and bbox['width'] > 0 and bbox['height'] > 0

	@require_healthy_browser(usable_page=True, reopen_page=True)
	@time_execution_async('--get_locate_element')
	async def get_locate_element(self, element: EnhancedDOMTreeNode) -> ElementHandle | None:
		page = await self.get_current_page()
		current_frame = page

		# Start with the target element and collect all parents
		parents: list[EnhancedDOMTreeNode] = []
		current = element
		while current.parent is not None:
			parent = current.parent
			parents.append(parent)
			current = parent

		# Reverse the parents list to process from top to bottom
		parents.reverse()

		# Process all iframe parents in sequence
		iframes = [item for item in parents if item.tag_name == 'iframe']
		for parent in iframes:
			css_selector = self._enhanced_css_selector_for_element(
				parent,
				include_dynamic_attributes=self.browser_profile.include_dynamic_attributes,
			)
			# Use CSS selector if available, otherwise fall back to XPath
			if css_selector:
				current_frame = current_frame.frame_locator(css_selector)
			else:
				self.logger.debug(f'Using XPath for iframe: {parent.xpath}')
				current_frame = current_frame.frame_locator(f'xpath={parent.xpath}')

		css_selector = self._enhanced_css_selector_for_element(
			element, include_dynamic_attributes=self.browser_profile.include_dynamic_attributes
		)

		try:
			if isinstance(current_frame, FrameLocator):
				if css_selector:
					element_handle = await current_frame.locator(css_selector).element_handle()
				else:
					# Fall back to XPath when CSS selector is empty
					self.logger.debug(f'CSS selector empty, falling back to XPath: {element.xpath}')
					element_handle = await current_frame.locator(f'xpath={element.xpath}').element_handle()
				return element_handle
			else:
				# Try CSS selector first if available
				if css_selector:
					element_handle = await current_frame.query_selector(css_selector)
				else:
					# Fall back to XPath
					self.logger.debug(f'CSS selector empty, falling back to XPath: {element.xpath}')
					element_handle = await current_frame.locator(f'xpath={element.xpath}').element_handle()
				if element_handle:
					is_visible = await self._is_visible(element_handle)
					if is_visible:
						await element_handle.scroll_into_view_if_needed()
					return element_handle
				return None
		except Exception as e:
			# If CSS selector failed, try XPath as fallback
			if css_selector and 'CSS.escape' not in str(e):
				try:
					self.logger.debug(f'CSS selector failed, trying XPath fallback: {element.xpath}')
					if isinstance(current_frame, FrameLocator):
						element_handle = await current_frame.locator(f'xpath={element.xpath}').element_handle()
					else:
						element_handle = await current_frame.locator(f'xpath={element.xpath}').element_handle()

					if element_handle:
						is_visible = await self._is_visible(element_handle)
						if is_visible:
							await element_handle.scroll_into_view_if_needed()
						return element_handle
				except Exception as xpath_e:
					self.logger.error(
						f'❌ Failed to locate element with both CSS ({css_selector}) and XPath ({element.xpath}): {type(xpath_e).__name__}: {xpath_e}'
					)
					return None
			else:
				self.logger.error(
					f'❌ Failed to locate element {css_selector or element.xpath} on page {_log_pretty_url(page.url)}: {type(e).__name__}: {e}'
				)
				return None

	@require_healthy_browser(usable_page=True, reopen_page=True)
	@time_execution_async('--get_locate_element_by_xpath')
	async def get_locate_element_by_xpath(self, xpath: str) -> ElementHandle | None:
		"""
		Locates an element on the page using the provided XPath.
		"""
		page = await self.get_current_page()

		try:
			# Use XPath to locate the element
			element_handle = await page.query_selector(f'xpath={xpath}')
			if element_handle:
				is_visible = await self._is_visible(element_handle)
				if is_visible:
					await element_handle.scroll_into_view_if_needed()
				return element_handle
			return None
		except Exception as e:
			self.logger.error(f'❌ Failed to locate xpath {xpath} on page {_log_pretty_url(page.url)}: {type(e).__name__}: {e}')
			return None

	@require_healthy_browser(usable_page=True, reopen_page=True)
	@time_execution_async('--get_locate_element_by_css_selector')
	async def get_locate_element_by_css_selector(self, css_selector: str) -> ElementHandle | None:
		"""
		Locates an element on the page using the provided CSS selector.
		"""
		page = await self.get_current_page()

		try:
			# Use CSS selector to locate the element
			element_handle = await page.query_selector(css_selector)
			if element_handle:
				is_visible = await self._is_visible(element_handle)
				if is_visible:
					await element_handle.scroll_into_view_if_needed()
				return element_handle
			return None
		except Exception as e:
			self.logger.error(
				f'❌ Failed to locate element {css_selector} on page {_log_pretty_url(page.url)}: {type(e).__name__}: {e}'
			)
			return None

	@require_healthy_browser(usable_page=True, reopen_page=True)
	@time_execution_async('--get_locate_element_by_text')
	async def get_locate_element_by_text(
		self, text: str, nth: int | None = 0, element_type: str | None = None
	) -> ElementHandle | None:
		"""
		Locates an element on the page using the provided text.
		If `nth` is provided, it returns the nth matching element (0-based).
		If `element_type` is provided, filters by tag name (e.g., 'button', 'span').
		"""
		page = await self.get_current_page()
		try:
			# handle also specific element type or use any type.
			selector = f'{element_type or "*"}:text("{text}")'
			elements = await page.query_selector_all(selector)
			# considering only visible elements
			elements = [el for el in elements if await self._is_visible(el)]

			if not elements:
				self.logger.error(f"❌ No visible element with text '{text}' found on page {_log_pretty_url(page.url)}.")
				return None

			if nth is not None:
				if 0 <= nth < len(elements):
					element_handle = elements[nth]
				else:
					self.logger.error(
						f"❌ Visible element with text '{text}' not found at index #{nth} on page {_log_pretty_url(page.url)}."
					)
					return None
			else:
				element_handle = elements[0]

			is_visible = await self._is_visible(element_handle)
			if is_visible:
				await element_handle.scroll_into_view_if_needed()
			return element_handle
		except Exception as e:
			self.logger.error(
				f"❌ Failed to locate element by text '{text}' on page {_log_pretty_url(page.url)}: {type(e).__name__}: {e}"
			)
			return None

	@require_healthy_browser(usable_page=True, reopen_page=True)
	@time_execution_async('--input_text_element_node')
	async def _input_text_element_node(self, element_node: EnhancedDOMTreeNode, text: str):
		"""
		Input text into an element with proper error handling and state management.
		Handles different types of input fields and ensures proper element state before input.
		"""
		try:
			element_handle = await self.get_locate_element(element_node)

			if element_handle is None:
				raise BrowserError(f'Element: {repr(element_node)} not found')

			# Ensure element is ready for input
			try:
				await element_handle.wait_for_element_state('stable', timeout=1_000)
				is_visible = await self._is_visible(element_handle)
				if is_visible:
					await element_handle.scroll_into_view_if_needed(timeout=1_000)
			except Exception:
				pass

			# let's first try to click and type
			try:
				await element_handle.evaluate('el => {el.textContent = ""; el.value = "";}')
				await element_handle.click()
				await asyncio.sleep(0.1)  # Increased sleep time
				page = await self.get_current_page()
				await page.keyboard.type(text)
				return
			except Exception as e:
				self.logger.debug(f'Input text with click and type failed, trying element handle method: {e}')
				pass

			# Get element properties to determine input method
			tag_handle = await element_handle.get_property('tagName')
			tag_name = (await tag_handle.json_value()).lower()
			is_contenteditable = await element_handle.get_property('isContentEditable')
			readonly_handle = await element_handle.get_property('readOnly')
			disabled_handle = await element_handle.get_property('disabled')

			readonly = await readonly_handle.json_value() if readonly_handle else False
			disabled = await disabled_handle.json_value() if disabled_handle else False

			try:
				if (await is_contenteditable.json_value() or tag_name == 'input') and not (readonly or disabled):
					await element_handle.evaluate('el => {el.textContent = ""; el.value = "";}')
					await element_handle.type(text, delay=5)
				else:
					await element_handle.fill(text)
			except Exception as e:
				self.logger.error(f'Error during input text into element: {type(e).__name__}: {e}')
				raise BrowserError(f'Failed to input text into element: {repr(element_node)}')

		except Exception as e:
			# Get current page URL safely for error message
			try:
				page = await self.get_current_page()
				page_url = _log_pretty_url(page.url)
			except Exception:
				page_url = 'unknown page'

			self.logger.debug(
				f'❌ Failed to input text into element: {repr(element_node)} on page {page_url}: {type(e).__name__}: {e}'
			)
			raise BrowserError(f'Failed to input text into element: {repr(element_node)}')

	@require_healthy_browser(usable_page=True, reopen_page=True)
	@time_execution_async('--switch_to_tab')
	async def switch_to_tab(self, page_id: int) -> Page:
		"""Switch to a specific tab by its page_id (aka tab index exposed to LLM)"""
		assert self.browser_context is not None, 'Browser context is not set'
		pages = self.browser_context.pages

		if page_id >= len(pages):
			raise BrowserError(f'No tab found with page_id: {page_id}')

		page = pages[page_id]

		# Check if the tab's URL is allowed before switching
		if not self._is_url_allowed(page.url):
			raise BrowserError(f'Cannot switch to tab with non-allowed URL: {page.url}')

		# Update both tab references - agent wants this tab, and it's now in the foreground
		self.agent_current_page = page
		await self.agent_current_page.bring_to_front()  # crucial for screenshot to work

		# in order for a human watching to be able to follow along with what the agent is doing
		# update the human's active tab to match the agent's
		if self.human_current_page != page:
			# TODO: figure out how to do this without bringing the entire window to the foreground and stealing foreground app focus
			# might require browser-use extension loaded into the browser so we can use chrome.tabs extension APIs
			# await page.bring_to_front()
			pass

		self.human_current_page = page

		# Invalidate cached state since we've switched to a different tab
		# The cached state contains DOM elements and selector map from the previous tab
		self._cached_browser_state_summary = None
		self._cached_clickable_element_hashes = None

		try:
			await page.wait_for_load_state()
		except Exception as e:
			self.logger.warning(f'⚠️ New page failed to fully load: {type(e).__name__}: {e}')

		# Set the viewport size for the tab
		if self.browser_profile.viewport:
			await page.set_viewport_size(self.browser_profile.viewport)

		return page

	# region - Helper methods for easier access to the DOM
<<<<<<< HEAD
	@observe_debug(name='get_selector_map')
	@require_initialization
	async def get_selector_map(self) -> DOMSelectorMap:
=======
	@observe_debug(name='get_selector_map', ignore_output=True, ignore_input=True)
	@require_healthy_browser(usable_page=True, reopen_page=True)
	async def get_selector_map(self) -> SelectorMap:
>>>>>>> 7d1b82bd
		if self._cached_browser_state_summary is None:
			return {}
		return self._cached_browser_state_summary.dom_state.selector_map

	@observe_debug(ignore_input=True, ignore_output=True, name='get_element_by_index')
	@require_healthy_browser(usable_page=True, reopen_page=True)
	async def get_element_by_index(self, index: int) -> ElementHandle | None:
		selector_map = await self.get_selector_map()
		element_handle = await self.get_locate_element(selector_map[index])
		return element_handle

	@observe_debug(ignore_input=True, ignore_output=True, name='is_file_input_by_index')
	async def is_file_input_by_index(self, index: int) -> bool:
		try:
			selector_map = await self.get_selector_map()
			node = selector_map[index]
			return self.is_file_input(node)
		except Exception as e:
			self.logger.debug(f'❌ Error in is_file_input(index={index}): {type(e).__name__}: {e}')
			return False

	@staticmethod
	def is_file_input(node: EnhancedDOMTreeNode) -> bool:
		return node.tag_name == 'input' and node.attributes.get('type', '').lower() == 'file'

	@require_healthy_browser(usable_page=True, reopen_page=True)
	async def find_file_upload_element_by_index(
		self, index: int, max_height: int = 3, max_descendant_depth: int = 3
	) -> EnhancedDOMTreeNode | None:
		"""
		Find the closest file input to the selected element by traversing the DOM bottom-up.
		At each level (up to max_height ancestors):
		- Check the current node itself
		- Check all its children/descendants up to max_descendant_depth
		- Check all siblings (and their descendants up to max_descendant_depth)
		Returns the first file input found, or None if not found.
		"""
		try:
			selector_map = await self.get_selector_map()
			if index not in selector_map:
				return None

			candidate_element = selector_map[index]

			def find_file_input_in_descendants(node: EnhancedDOMTreeNode, depth: int) -> EnhancedDOMTreeNode | None:
				if depth < 0 or not isinstance(node, EnhancedDOMTreeNode):
					return None
				if self.is_file_input(node):
					return node
				for child in node.children:
					result = find_file_input_in_descendants(child, depth - 1)
					if result:
						return result
				return None

			current = candidate_element
			for _ in range(max_height + 1):  # include the candidate itself
				# 1. Check the current node itself
				if self.is_file_input(current):
					return current
				# 2. Check all descendants of the current node
				result = find_file_input_in_descendants(current, max_descendant_depth)
				if result:
					return result
				# 3. Check all siblings and their descendants
				parent = current.parent
				if parent:
					for sibling in parent.children:
						if sibling is current:
							continue
						if self.is_file_input(sibling):
							return sibling
						result = find_file_input_in_descendants(sibling, max_descendant_depth)
						if result:
							return result
				current = parent
				if not current:
					break
			return None
		except Exception as e:
			page = await self.get_current_page()
			self.logger.debug(
				f'❌ Error in find_file_upload_element_by_index(index={index}) on page {_log_pretty_url(page.url)}: {type(e).__name__}: {e}'
			)
			return None

	@require_healthy_browser(usable_page=True, reopen_page=True)
	async def get_scroll_info(self, page: Page) -> tuple[int, int]:
		"""Get scroll position information for the current page."""
		scroll_y = await page.evaluate('window.scrollY')
		viewport_height = await page.evaluate('window.innerHeight')
		total_height = await page.evaluate('document.documentElement.scrollHeight')
		# Convert to int to handle fractional pixels
		pixels_above = int(scroll_y)
		pixels_below = int(max(0, total_height - (scroll_y + viewport_height)))
		return pixels_above, pixels_below

	@require_healthy_browser(usable_page=True, reopen_page=True)
	async def get_page_info(self, page: Page) -> PageInfo:
		"""Get comprehensive page size and scroll information."""
		# Get all page dimensions and scroll info in one JavaScript call for efficiency
		page_data = await page.evaluate("""() => {
			return {
				// Current viewport dimensions
				viewport_width: window.innerWidth,
				viewport_height: window.innerHeight,
				
				// Total page dimensions
				page_width: Math.max(
					document.documentElement.scrollWidth,
					document.body.scrollWidth || 0
				),
				page_height: Math.max(
					document.documentElement.scrollHeight,
					document.body.scrollHeight || 0
				),
				
				// Current scroll position
				scroll_x: window.scrollX || window.pageXOffset || document.documentElement.scrollLeft || 0,
				scroll_y: window.scrollY || window.pageYOffset || document.documentElement.scrollTop || 0
			};
		}""")

		# Calculate derived values (convert to int to handle fractional pixels)
		viewport_width = int(page_data['viewport_width'])
		viewport_height = int(page_data['viewport_height'])
		page_width = int(page_data['page_width'])
		page_height = int(page_data['page_height'])
		scroll_x = int(page_data['scroll_x'])
		scroll_y = int(page_data['scroll_y'])

		# Calculate scroll information
		pixels_above = scroll_y
		pixels_below = max(0, page_height - (scroll_y + viewport_height))
		pixels_left = scroll_x
		pixels_right = max(0, page_width - (scroll_x + viewport_width))

		# Create PageInfo object with comprehensive information
		page_info = PageInfo(
			viewport_width=viewport_width,
			viewport_height=viewport_height,
			page_width=page_width,
			page_height=page_height,
			scroll_x=scroll_x,
			scroll_y=scroll_y,
			pixels_above=pixels_above,
			pixels_below=pixels_below,
			pixels_left=pixels_left,
			pixels_right=pixels_right,
		)

		return page_info

	async def _scroll_with_cdp_gesture(self, page: Page, pixels: int) -> bool:
		"""
		Scroll using CDP Input.synthesizeScrollGesture for universal compatibility.

		Args:
			page: The page to scroll
			pixels: Number of pixels to scroll (positive = up, negative = down)

		Returns:
			True if successful, False if failed
		"""
		try:
			# Use CDP to synthesize scroll gesture - works in all contexts including PDFs
			cdp_session = await page.context.new_cdp_session(page)  # type: ignore

			# Get viewport center for scroll origin
			viewport = await page.evaluate("""
				() => ({
					width: window.innerWidth,
					height: window.innerHeight
				})
			""")

			center_x = viewport['width'] // 2
			center_y = viewport['height'] // 2

			await cdp_session.send(
				'Input.synthesizeScrollGesture',
				{
					'x': center_x,
					'y': center_y,
					'xDistance': 0,
					'yDistance': -pixels,  # Negative = scroll down, Positive = scroll up
					'gestureSourceType': 'mouse',  # Use mouse gestures for better compatibility
					'speed': 3000,  # Pixels per second
				},
			)

			try:
				await asyncio.wait_for(cdp_session.detach(), timeout=1.0)
			except (TimeoutError, Exception):
				pass
			self.logger.debug(f'📄 Scrolled via CDP Input.synthesizeScrollGesture: {pixels}px')
			return True

		except Exception as e:
			self.logger.warning(f'❌ Scrolling via CDP Input.synthesizeScrollGesture failed: {type(e).__name__}: {e}')
			return False

	@require_healthy_browser(usable_page=True, reopen_page=True)
	async def _scroll_container(self, pixels: int) -> None:
		"""Scroll using CDP gesture synthesis with JavaScript fallback."""

		page = await self.get_current_page()

		# Try CDP scroll gesture first (works universally including PDFs)
		if await self._scroll_with_cdp_gesture(page, pixels):
			return

		# Fallback to JavaScript for older browsers or when CDP fails
		self.logger.debug('Falling back to JavaScript scrolling')
		SMART_SCROLL_JS = """(dy) => {
			const bigEnough = el => el.clientHeight >= window.innerHeight * 0.5;
			const canScroll = el =>
				el &&
				/(auto|scroll|overlay)/.test(getComputedStyle(el).overflowY) &&
				el.scrollHeight > el.clientHeight &&
				bigEnough(el);

			let el = document.activeElement;
			while (el && !canScroll(el) && el !== document.body) el = el.parentElement;

			el = canScroll(el)
					? el
					: [...document.querySelectorAll('*')].find(canScroll)
					|| document.scrollingElement
					|| document.documentElement;

			if (el === document.scrollingElement ||
				el === document.documentElement ||
				el === document.body) {
				window.scrollBy(0, dy);
			} else {
				el.scrollBy({ top: dy, behavior: 'auto' });
			}
		}"""
		await page.evaluate(SMART_SCROLL_JS, pixels)

	# --- DVD Screensaver Loading Animation Helper ---
	async def _show_dvd_screensaver_loading_animation(self, page: Page) -> None:
		"""
		Injects a DVD screensaver-style bouncing logo loading animation overlay into the given Playwright Page.
		This is used to visually indicate that the browser is setting up or waiting.
		"""
		if CONFIG.IS_IN_EVALS:
			# dont bother wasting CPU showing animations during evals
			return

		# we could enforce this, but maybe it's useful to be able to show it on other tabs?
		# assert is_new_tab_page(page.url), 'DVD screensaver loading animation should only be shown on new tab pages'

		# all in one JS function for speed, we want as few roundtrip CDP calls as possible
		# between opening the tab and showing the animation
		try:
			await page.evaluate(
				"""(browser_session_label) => {
				const animated_title = `Starting agent ${browser_session_label}...`;
				if (document.title === animated_title) {
					return;      // already run on this tab, dont run again
				}
				document.title = animated_title;

				// Create the main overlay
				const loadingOverlay = document.createElement('div');
				loadingOverlay.id = 'pretty-loading-animation';
				loadingOverlay.style.position = 'fixed';
				loadingOverlay.style.top = '0';
				loadingOverlay.style.left = '0';
				loadingOverlay.style.width = '100vw';
				loadingOverlay.style.height = '100vh';
				loadingOverlay.style.background = '#000';
				loadingOverlay.style.zIndex = '99999';
				loadingOverlay.style.overflow = 'hidden';

				// Create the image element
				const img = document.createElement('img');
				img.src = 'https://cf.browser-use.com/logo.svg';
				img.alt = 'Browser-Use';
				img.style.width = '200px';
				img.style.height = 'auto';
				img.style.position = 'absolute';
				img.style.left = '0px';
				img.style.top = '0px';
				img.style.zIndex = '2';
				img.style.opacity = '0.8';

				loadingOverlay.appendChild(img);
				document.body.appendChild(loadingOverlay);

				// DVD screensaver bounce logic
				let x = Math.random() * (window.innerWidth - 300);
				let y = Math.random() * (window.innerHeight - 300);
				let dx = 1.2 + Math.random() * 0.4; // px per frame
				let dy = 1.2 + Math.random() * 0.4;
				// Randomize direction
				if (Math.random() > 0.5) dx = -dx;
				if (Math.random() > 0.5) dy = -dy;

				function animate() {
					const imgWidth = img.offsetWidth || 300;
					const imgHeight = img.offsetHeight || 300;
					x += dx;
					y += dy;

					if (x <= 0) {
						x = 0;
						dx = Math.abs(dx);
					} else if (x + imgWidth >= window.innerWidth) {
						x = window.innerWidth - imgWidth;
						dx = -Math.abs(dx);
					}
					if (y <= 0) {
						y = 0;
						dy = Math.abs(dy);
					} else if (y + imgHeight >= window.innerHeight) {
						y = window.innerHeight - imgHeight;
						dy = -Math.abs(dy);
					}

					img.style.left = `${x}px`;
					img.style.top = `${y}px`;

					requestAnimationFrame(animate);
				}
				animate();

				// Responsive: update bounds on resize
				window.addEventListener('resize', () => {
					x = Math.min(x, window.innerWidth - img.offsetWidth);
					y = Math.min(y, window.innerHeight - img.offsetHeight);
				});

				// Add a little CSS for smoothness
				const style = document.createElement('style');
				style.textContent = `
					#pretty-loading-animation {
						/*backdrop-filter: blur(2px) brightness(0.9);*/
					}
					#pretty-loading-animation img {
						user-select: none;
						pointer-events: none;
					}
				`;
				document.head.appendChild(style);
			}""",
				str(self.id)[-4:],
			)
		except Exception as e:
			self.logger.debug(f'❌ Failed to show 📀 DVD loading animation: {type(e).__name__}: {e}')

	@observe_debug(ignore_input=True, ignore_output=True, name='get_state_summary_with_fallback')
	@require_healthy_browser(usable_page=True, reopen_page=True)
	@time_execution_async('--get_state_summary_with_fallback')
	async def get_state_summary_with_fallback(self, cache_clickable_elements_hashes: bool = True) -> BrowserStateSummary:
		"""Get browser state with fallback to minimal state on errors

		This method first tries to get a full state summary. If that fails,
		it falls back to a minimal state summary to allow basic navigation.

		Parameters:
		-----------
		cache_clickable_elements_hashes: bool
			If True, cache the clickable elements hashes for the current state.

		Returns:
		--------
		BrowserStateSummary: Either full state or minimal fallback state
		"""
		# Try 1: Full state summary (current implementation)
		try:
			return await self.get_state_summary(cache_clickable_elements_hashes)
		except Exception as e:
			self.logger.warning(f'Full state retrieval failed: {type(e).__name__}: {e}')
			self.logger.warning('🔄 Falling back to minimal state summary')

		# Try 2: Minimal state summary as fallback
		return await self.get_minimal_state_summary()

	async def _is_pdf_viewer(self, page: Page) -> bool:
		"""
		Check if the current page is displaying a PDF in Chrome's PDF viewer.
		Returns True if PDF is detected, False otherwise.
		"""
		try:
			is_pdf_viewer = await page.evaluate("""
				() => {
					// Check for Chrome's built-in PDF viewer (updated selector)
					const pdfEmbed = document.querySelector('embed[type="application/x-google-chrome-pdf"]') ||
									 document.querySelector('embed[type="application/pdf"]');
					const isPdfViewer = !!pdfEmbed;
					
					// Also check if the URL ends with .pdf or has PDF content-type
					const url = window.location.href;
					const isPdfUrl = url.toLowerCase().includes('.pdf') || 
									document.contentType === 'application/pdf';
					
					return isPdfViewer || isPdfUrl;
				}
			""")
			return is_pdf_viewer
		except Exception as e:
			self.logger.debug(f'Error checking PDF viewer: {type(e).__name__}: {e}')
			return False

	async def _auto_download_pdf_if_needed(self, page: Page) -> str | None:
		"""
		Check if the current page is a PDF viewer and automatically download the PDF if so.
		Returns the download path if a PDF was downloaded, None otherwise.
		"""
		if not self.browser_profile.downloads_path or not self._auto_download_pdfs:
			return None

		try:
			# Check if we're in a PDF viewer
			is_pdf_viewer = await self._is_pdf_viewer(page)
			self.logger.debug(f'is_pdf_viewer: {is_pdf_viewer}')

			if not is_pdf_viewer:
				return None

			# Get the PDF URL
			pdf_url = page.url

			# Check if we've already downloaded this PDF
			pdf_filename = os.path.basename(pdf_url.split('?')[0])  # Remove query params
			if not pdf_filename or not pdf_filename.endswith('.pdf'):
				# Generate filename from URL
				from urllib.parse import urlparse

				parsed = urlparse(pdf_url)
				pdf_filename = os.path.basename(parsed.path) or 'document.pdf'
				if not pdf_filename.endswith('.pdf'):
					pdf_filename += '.pdf'

			# Check if already downloaded
			expected_path = os.path.join(self.browser_profile.downloads_path, pdf_filename)
			if any(os.path.basename(downloaded) == pdf_filename for downloaded in self._downloaded_files):
				self.logger.debug(f'📄 PDF already downloaded: {pdf_filename}')
				return None

			self.logger.info(f'📄 Auto-downloading PDF from: {pdf_url}')

			# Download the actual PDF file using JavaScript fetch
			# Note: This should hit the browser cache since Chrome already downloaded the PDF to display it
			try:
				self.logger.debug(f'Downloading PDF from URL: {pdf_url}')

				# Properly escape the URL to prevent JavaScript injection
				escaped_pdf_url = json.dumps(pdf_url)

				download_result = await page.evaluate(f"""
					async () => {{
						try {{
							// Use fetch with cache: 'force-cache' to prioritize cached version
							const response = await fetch({escaped_pdf_url}, {{
								cache: 'force-cache'
							}});
							if (!response.ok) {{
								throw new Error(`HTTP error! status: ${{response.status}}`);
							}}
							const blob = await response.blob();
							const arrayBuffer = await blob.arrayBuffer();
							const uint8Array = new Uint8Array(arrayBuffer);
							
							// Log whether this was served from cache
							const fromCache = response.headers.has('age') || 
											 !response.headers.has('date') ||
											 performance.getEntriesByName({escaped_pdf_url}).some(entry => 
												 entry.transferSize === 0 || entry.transferSize < entry.encodedBodySize
											 );
											 
							return {{ 
								data: Array.from(uint8Array),
								fromCache: fromCache,
								responseSize: uint8Array.length,
								transferSize: response.headers.get('content-length') || 'unknown'
							}};
						}} catch (error) {{
							throw new Error(`Fetch failed: ${{error.message}}`);
						}}
					}}
				""")

				if download_result and download_result.get('data') and len(download_result['data']) > 0:
					# Ensure unique filename
					unique_filename = await self._get_unique_filename(self.browser_profile.downloads_path, pdf_filename)
					download_path = os.path.join(self.browser_profile.downloads_path, unique_filename)

					# Save the PDF asynchronously
					async with await anyio.open_file(download_path, 'wb') as f:
						await f.write(bytes(download_result['data']))

					# Track the downloaded file
					self._downloaded_files.append(download_path)

					# Log cache information
					cache_status = 'from cache' if download_result.get('fromCache') else 'from network'
					response_size = download_result.get('responseSize', 0)
					self.logger.info(f'📄 Auto-downloaded PDF ({cache_status}, {response_size:,} bytes): {download_path}')

					return download_path
				else:
					self.logger.warning(f'⚠️ No data received when downloading PDF from {pdf_url}')
					return None

			except Exception as e:
				self.logger.warning(f'⚠️ Failed to auto-download PDF from {pdf_url}: {type(e).__name__}: {e}')
				return None

		except Exception as e:
			self.logger.warning(f'⚠️ Error in PDF auto-download check: {type(e).__name__}: {e}')
			return None<|MERGE_RESOLUTION|>--- conflicted
+++ resolved
@@ -19,9 +19,16 @@
 from typing_extensions import deprecated
 
 from browser_use.config import CONFIG
-from browser_use.dom.debug.highlights import inject_highlighting_script, remove_highlighting_script
+from browser_use.dom.debug.highlights import (
+	inject_highlighting_script,
+	remove_highlighting_script,
+)
 from browser_use.dom.service import DomService
-from browser_use.dom.views import DOMSelectorMap, EnhancedDOMTreeNode, SerializedDOMState
+from browser_use.dom.views import (
+	DOMSelectorMap,
+	EnhancedDOMTreeNode,
+	SerializedDOMState,
+)
 from browser_use.observability import observe_debug
 from browser_use.utils import _log_pretty_path, _log_pretty_url
 
@@ -32,10 +39,22 @@
 import psutil
 from bubus.helpers import retry
 from playwright._impl._api_structures import ViewportSize
-from pydantic import AliasChoices, BaseModel, ConfigDict, Field, InstanceOf, PrivateAttr, model_validator
+from pydantic import (
+	AliasChoices,
+	BaseModel,
+	ConfigDict,
+	Field,
+	InstanceOf,
+	PrivateAttr,
+	model_validator,
+)
 from uuid_extensions import uuid7str
 
-from browser_use.browser.profile import BROWSERUSE_DEFAULT_CHANNEL, BrowserChannel, BrowserProfile
+from browser_use.browser.profile import (
+	BROWSERUSE_DEFAULT_CHANNEL,
+	BrowserChannel,
+	BrowserProfile,
+)
 from browser_use.browser.types import (
 	Browser,
 	BrowserContext,
@@ -101,8 +120,8 @@
 	This is why we must use CDP directly and skip playwright eventually.
 
 	Args:
-		usable_page: If True, check that the agent_current_page is valid and responsive before executing the method, if invalid log it but continue anyway
-		reopen_page: If True, attempt to reopen the page if it's crashed, invalid, or unresponsive (only applies if usable_page=True)
+	        usable_page: If True, check that the agent_current_page is valid and responsive before executing the method, if invalid log it but continue anyway
+	        reopen_page: If True, attempt to reopen the page if it's crashed, invalid, or unresponsive (only applies if usable_page=True)
 	"""
 
 	def decorator(func):
@@ -162,12 +181,13 @@
 						else:
 							try:
 								await self._recover_unresponsive_page(
-									func.__name__, timeout_ms=int(self.browser_profile.default_navigation_timeout or 5000) + 5_000
+									func.__name__,
+									timeout_ms=int(self.browser_profile.default_navigation_timeout or 5000) + 5_000,
 								)
 								self.logger.debug(
 									f'🤕 Crashed page recovery finished, attempting to continue with {func.__name__}() on {_log_pretty_url(self.agent_current_page.url)}...'
 								)
-							except Exception as e:
+							except Exception:
 								self.logger.warning(
 									f'❌ Crashed page recovery failed, could not run {func.__name__}(), page is stuck unresponsive on {_log_pretty_url(self.agent_current_page.url)}...'
 								)
@@ -351,13 +371,13 @@
 		"""
 		Starts the browser session by either connecting to an existing browser or launching a new one.
 		Precedence order for launching/connecting:
-			1. page=Page playwright object, will use its page.context as browser_context
-			2. browser_context=PlaywrightBrowserContext object, will use its browser
-			3. browser=PlaywrightBrowser object, will use its first available context
-			4. browser_pid=int, will connect to a local chromium-based browser via pid
-			5. wss_url=str, will connect to a remote playwright browser server via WSS
-			6. cdp_url=str, will connect to a remote chromium-based browser via CDP
-			7. playwright=Playwright object, will use its chromium instance to launch a new browser
+		        1. page=Page playwright object, will use its page.context as browser_context
+		        2. browser_context=PlaywrightBrowserContext object, will use its browser
+		        3. browser=PlaywrightBrowser object, will use its first available context
+		        4. browser_pid=int, will connect to a local chromium-based browser via pid
+		        5. wss_url=str, will connect to a remote playwright browser server via WSS
+		        6. cdp_url=str, will connect to a remote chromium-based browser via CDP
+		        7. playwright=Playwright object, will use its chromium instance to launch a new browser
 		"""
 
 		# if we're already initialized and the connection is still valid, return the existing session state and start from scratch
@@ -625,7 +645,9 @@
 				self.logger.warning(f'⚠️ Error force-killing browser in BrowserSession.__del__: {type(e).__name__}: {e}')
 
 	@staticmethod
-	async def _start_global_playwright_subprocess(is_stealth: bool) -> PlaywrightOrPatchright:
+	async def _start_global_playwright_subprocess(
+		is_stealth: bool,
+	) -> PlaywrightOrPatchright:
 		"""Create and return a new playwright or patchright node.js subprocess / API connector"""
 		global GLOBAL_PLAYWRIGHT_API_OBJECT, GLOBAL_PATCHRIGHT_API_OBJECT
 		global GLOBAL_PLAYWRIGHT_EVENT_LOOP, GLOBAL_PATCHRIGHT_EVENT_LOOP
@@ -686,7 +708,14 @@
 		# Create new playwright object
 		return await self._start_global_playwright_subprocess(is_stealth=is_stealth)
 
-	@retry(wait=1, retries=2, timeout=45, semaphore_limit=1, semaphore_scope='self', semaphore_lax=False)
+	@retry(
+		wait=1,
+		retries=2,
+		timeout=45,
+		semaphore_limit=1,
+		semaphore_scope='self',
+		semaphore_lax=False,
+	)
 	async def _close_browser_context(self) -> None:
 		"""Close browser context with retry logic."""
 		await self._unsafe_close_browser_context()
@@ -697,7 +726,14 @@
 			await self.browser_context.close()
 			self.browser_context = None
 
-	@retry(wait=1, retries=2, timeout=10, semaphore_limit=1, semaphore_scope='self', semaphore_lax=False)
+	@retry(
+		wait=1,
+		retries=2,
+		timeout=10,
+		semaphore_limit=1,
+		semaphore_scope='self',
+		semaphore_lax=False,
+	)
 	async def _close_browser(self) -> None:
 		"""Close browser instance with retry logic."""
 		await self._unsafe_close_browser()
@@ -715,7 +751,10 @@
 		semaphore_limit=1,
 		semaphore_scope='self',
 		semaphore_lax=True,
-		retry_on=(TimeoutError, psutil.TimeoutExpired),  # Only retry on timeouts, not NoSuchProcess
+		retry_on=(
+			TimeoutError,
+			psutil.TimeoutExpired,
+		),  # Only retry on timeouts, not NoSuchProcess
 	)
 	async def _terminate_browser_process(self, _hint: str = '') -> None:
 		"""Terminate browser process with retry logic."""
@@ -740,7 +779,14 @@
 			finally:
 				self.browser_pid = None
 
-	@retry(wait=0.5, retries=2, timeout=30, semaphore_limit=1, semaphore_scope='self', semaphore_lax=True)
+	@retry(
+		wait=0.5,
+		retries=2,
+		timeout=30,
+		semaphore_limit=1,
+		semaphore_scope='self',
+		semaphore_lax=True,
+	)
 	async def _save_trace_recording(self) -> None:
 		"""Save browser trace recording."""
 		if self.browser_profile.traces_dir and self.browser_context is not None:
@@ -1048,7 +1094,14 @@
 		)
 		self._set_browser_keep_alive(True)  # we connected to an existing browser, dont kill it at the end
 
-	@retry(wait=1, retries=2, timeout=45, semaphore_limit=1, semaphore_scope='self', semaphore_lax=False)
+	@retry(
+		wait=1,
+		retries=2,
+		timeout=45,
+		semaphore_limit=1,
+		semaphore_scope='self',
+		semaphore_lax=False,
+	)
 	async def setup_new_browser_context(self) -> None:
 		"""Launch a new browser and browser_context"""
 		# Double-check after semaphore acquisition to prevent duplicate browser launches
@@ -1426,7 +1479,11 @@
 	# 	self.browser_profile.user_data_dir = fork_path
 	# 	self.browser_profile.prepare_user_data_dir()
 
-	@observe_debug(ignore_input=True, ignore_output=True, name='setup_current_page_change_listeners')
+	@observe_debug(
+		ignore_input=True,
+		ignore_output=True,
+		name='setup_current_page_change_listeners',
+	)
 	async def _setup_current_page_change_listeners(self) -> None:
 		# Uses a combination of:
 		# - visibilitychange events
@@ -1552,7 +1609,10 @@
 				)
 
 	@observe_debug(
-		ignore_input=True, ignore_output=True, name='setup_viewports', metadata={'browser_profile': '{{browser_profile}}'}
+		ignore_input=True,
+		ignore_output=True,
+		name='setup_viewports',
+		metadata={'browser_profile': '{{browser_profile}}'},
 	)
 	async def _setup_viewports(self) -> None:
 		"""Resize any existing page viewports to match the configured size, set up storage_state, permissions, geolocation, etc."""
@@ -1669,7 +1729,10 @@
 					# fallback to javascript resize if cdp setWindowBounds fails
 					await page.evaluate(
 						"""(width, height) => {window.resizeTo(width, height)}""",
-						[self.browser_profile.window_size['width'], self.browser_profile.window_size['height']],
+						[
+							self.browser_profile.window_size['width'],
+							self.browser_profile.window_size['height'],
+						],
 					)
 					return
 				except Exception:
@@ -1695,8 +1758,8 @@
 		- Browser_context itself is closed/unusable
 
 		Args:
-			restart: If True, will attempt to create a new tab if no pages exist (valid contexts must always have at least one page open).
-			        If False, will only check connection status without side effects.
+		        restart: If True, will attempt to create a new tab if no pages exist (valid contexts must always have at least one page open).
+		                If False, will only check connection status without side effects.
 		"""
 		if not self.browser_context:
 			return False
@@ -1766,7 +1829,10 @@
 				# if we have a self.browser_pid, check if it's still alive and serving a remote debugging port
 				# if so, don't clear it because there's a chance we can re-use it by just reconnecting to the same pid's port
 				proc = psutil.Process(self.browser_pid)
-				proc_is_alive = proc.status() not in (psutil.STATUS_ZOMBIE, psutil.STATUS_DEAD)
+				proc_is_alive = proc.status() not in (
+					psutil.STATUS_ZOMBIE,
+					psutil.STATUS_DEAD,
+				)
 				assert proc_is_alive and '--remote-debugging-port' in ' '.join(proc.cmdline())
 			except Exception:
 				self.logger.info(f' ↳ Browser browser_pid={self.browser_pid} process is no longer running')
@@ -1780,7 +1846,7 @@
 		"""Check if the user data directory has a conflicting browser process.
 
 		Returns:
-			True if there's a conflict (active process using this profile), False otherwise
+		        True if there's a conflict (active process using this profile), False otherwise
 		"""
 		if not self.browser_profile.user_data_dir:
 			return False
@@ -1839,7 +1905,7 @@
 		"""Fallback to a temporary profile directory when the current one is locked.
 
 		Args:
-			reason: Human-readable reason for the fallback
+		        reason: Human-readable reason for the fallback
 		"""
 		old_dir = self.browser_profile.user_data_dir
 		self.browser_profile.user_data_dir = Path(tempfile.mkdtemp(prefix='browseruse-tmp-singleton-'))
@@ -1853,7 +1919,7 @@
 		"""Create and prepare the user data dir, handling conflicts if needed.
 
 		Args:
-			check_conflicts: Whether to check for and handle singleton lock conflicts
+		        check_conflicts: Whether to check for and handle singleton lock conflicts
 		"""
 		if self.browser_profile.user_data_dir:
 			try:
@@ -1936,7 +2002,11 @@
 				try:
 					path_obj = Path(path_value).expanduser().resolve()
 					path_obj.mkdir(parents=True, exist_ok=True)
-					setattr(self.browser_profile, path_name, str(path_obj) if path_name == 'traces_dir' else path_obj)
+					setattr(
+						self.browser_profile,
+						path_name,
+						str(path_obj) if path_name == 'traces_dir' else path_obj,
+					)
 				except Exception as e:
 					self.logger.error(f'❌ Failed to create {path_name} directory {path_value}: {e}')
 
@@ -2019,7 +2089,6 @@
 		await page.wait_for_selector(selector, state='visible', timeout=timeout)
 
 	@observe_debug(name='inject_highlights', ignore_output=True, ignore_input=True)
-	@require_initialization
 	@time_execution_async('--inject_highlights')
 	@retry(timeout=10, retries=0)
 	async def inject_highlights(self, dom_service: DomService, selector_map: DOMSelectorMap):
@@ -2029,13 +2098,8 @@
 	@observe_debug(name='remove_highlights', ignore_output=True, ignore_input=True)
 	@require_healthy_browser(usable_page=True, reopen_page=True)
 	@time_execution_async('--remove_highlights')
-<<<<<<< HEAD
 	@retry(timeout=10, retries=0)
 	async def remove_highlights(self, dom_service: DomService):
-=======
-	@retry(timeout=2, retries=0)
-	async def remove_highlights(self):
->>>>>>> 7d1b82bd
 		"""
 		DEPRECATED
 
@@ -2044,13 +2108,7 @@
 		"""
 		await remove_highlighting_script(dom_service)
 
-<<<<<<< HEAD
-	@require_initialization
 	async def get_dom_element_by_index(self, index: int) -> EnhancedDOMTreeNode | None:
-=======
-	@require_healthy_browser(usable_page=True, reopen_page=True)
-	async def get_dom_element_by_index(self, index: int) -> DOMElementNode | None:
->>>>>>> 7d1b82bd
 		"""Get DOM element by index."""
 		selector_map = await self.get_selector_map()
 		return selector_map.get(index)
@@ -2147,11 +2205,11 @@
 							try:
 								# TODO: instead of using the cached center, we should use the actual center of the element (easy, just get it by nodeBackendId)
 								self.logger.warning(
-									f'⚠️ Element click failed, falling back to coordinate click at ({element_node.snapshot_node.bounds.center.x}, {element_node.snapshot_node.bounds.center.y})'
+									f'⚠️ Element click failed, falling back to coordinate click at ({element_node.snapshot_node.bounds.x}, {element_node.snapshot_node.bounds.y})'
 								)
 								await page.mouse.click(
-									element_node.snapshot_node.bounds.center.x,
-									element_node.snapshot_node.bounds.center.y,
+									element_node.snapshot_node.bounds.x,
+									element_node.snapshot_node.bounds.y,
 								)
 								try:
 									await page.wait_for_load_state()
@@ -2188,7 +2246,11 @@
 
 				# Only mark as unusable if it's actually about:blank, otherwise preserve the real URL
 				if page.url == 'about:blank':
-					tab_info = TabInfo(page_id=page_id, url='about:blank', title='ignore this tab and do not use it')
+					tab_info = TabInfo(
+						page_id=page_id,
+						url='about:blank',
+						title='ignore this tab and do not use it',
+					)
 				else:
 					# Preserve the real URL and use a descriptive fallback title
 					# fallback_title = '(title unavailable, page possibly crashed / unresponsive)'
@@ -2239,18 +2301,31 @@
 
 	# --- Page navigation ---
 	@observe_debug(ignore_input=True, ignore_output=True)
-	@retry(retries=0, timeout=30, wait=1, semaphore_timeout=10, semaphore_limit=1, semaphore_scope='self', semaphore_lax=True)
+	@retry(
+		retries=0,
+		timeout=30,
+		wait=1,
+		semaphore_timeout=10,
+		semaphore_limit=1,
+		semaphore_scope='self',
+		semaphore_lax=True,
+	)
 	@require_healthy_browser(usable_page=False, reopen_page=False)
-	async def navigate(self, url: str = 'about:blank', new_tab: bool = False, timeout_ms: int | None = None) -> Page:
+	async def navigate(
+		self,
+		url: str = 'about:blank',
+		new_tab: bool = False,
+		timeout_ms: int | None = None,
+	) -> Page:
 		"""
 		Universal navigation method that handles all navigation scenarios.
 
 		Args:
-			url: URL to navigate to (defaults to 'about:blank')
-			new_tab: If True, creates a new tab for navigation
+		        url: URL to navigate to (defaults to 'about:blank')
+		        new_tab: If True, creates a new tab for navigation
 
 		Returns:
-			Page: The page that was navigated
+		        Page: The page that was navigated
 		"""
 		# Normalize the URL
 		normalized_url = normalize_url(url)
@@ -2259,7 +2334,10 @@
 		if not self._is_url_allowed(normalized_url):
 			raise BrowserError(f'⛔️ Navigation to non-allowed URL: {normalized_url}')
 
-		timeout_ms = min(3000, int(timeout_ms or self.browser_profile.default_navigation_timeout or 12000))
+		timeout_ms = min(
+			3000,
+			int(timeout_ms or self.browser_profile.default_navigation_timeout or 12000),
+		)
 
 		# Handle new tab creation
 		if new_tab:
@@ -2823,7 +2901,10 @@
 
 		# Calculate remaining time to meet minimum WAIT_TIME
 		elapsed = time.time() - start_time
-		remaining = max((timeout_overwrite or self.browser_profile.minimum_wait_page_load_time) - elapsed, 0)
+		remaining = max(
+			(timeout_overwrite or self.browser_profile.minimum_wait_page_load_time) - elapsed,
+			0,
+		)
 
 		# Skip expensive performance API logging - can cause significant delays on complex pages
 		bytes_used = None
@@ -3129,13 +3210,6 @@
 
 		try:
 			self.logger.debug('🧹 Removing highlights...')
-<<<<<<< HEAD
-=======
-			try:
-				await self.remove_highlights()
-			except TimeoutError:
-				self.logger.debug('Timeout to remove highlights')
-
 			# Check for PDF and auto-download if needed
 			try:
 				pdf_path = await self._auto_download_pdf_if_needed(page)
@@ -3144,7 +3218,6 @@
 			except Exception as e:
 				self.logger.debug(f'PDF auto-download check failed: {type(e).__name__}: {e}')
 
->>>>>>> 7d1b82bd
 			self.logger.debug('🌳 Starting DOM processing...')
 			async with DomService(self, page) as dom_service:
 				await self.remove_highlights(dom_service)
@@ -3309,7 +3382,10 @@
 					self.logger.warning(
 						f'🪓 Force-closing crashed page target_id={blocked_target_id} via CDP: {_log_pretty_url(page_url)}...'
 					)
-					await asyncio.wait_for(cdp_session.send('Target.closeTarget', {'targetId': blocked_target_id}), timeout=2.0)
+					await asyncio.wait_for(
+						cdp_session.send('Target.closeTarget', {'targetId': blocked_target_id}),
+						timeout=2.0,
+					)
 					# self.logger.debug(f'☠️ Successfully force-closed crashed page target_id={blocked_target_id} via CDP: {_log_pretty_url(page_url)}')
 					return True
 				else:
@@ -3447,7 +3523,10 @@
 	async def _recover_unresponsive_page(self, calling_method: str, timeout_ms: int | None = None) -> None:
 		"""Recover from an unresponsive page by closing and reopening it."""
 		self.logger.warning(f'⚠️ Page JS engine became unresponsive in {calling_method}(), attempting recovery...')
-		timeout_ms = min(3000, int(timeout_ms or self.browser_profile.default_navigation_timeout or 5000))
+		timeout_ms = min(
+			3000,
+			int(timeout_ms or self.browser_profile.default_navigation_timeout or 5000),
+		)
 
 		# Prevent re-entrance
 		self._in_recovery = True
@@ -3676,10 +3755,10 @@
 		Creates a CSS selector for a DOM element, handling various edge cases and special characters.
 
 		Args:
-						element: The DOM element to create a selector for
+		                                element: The DOM element to create a selector for
 
 		Returns:
-						A valid CSS selector string
+		                                A valid CSS selector string
 		"""
 		try:
 			# Get base selector from XPath
@@ -3826,7 +3905,8 @@
 				current_frame = current_frame.frame_locator(f'xpath={parent.xpath}')
 
 		css_selector = self._enhanced_css_selector_for_element(
-			element, include_dynamic_attributes=self.browser_profile.include_dynamic_attributes
+			element,
+			include_dynamic_attributes=self.browser_profile.include_dynamic_attributes,
 		)
 
 		try:
@@ -4079,15 +4159,10 @@
 		return page
 
 	# region - Helper methods for easier access to the DOM
-<<<<<<< HEAD
-	@observe_debug(name='get_selector_map')
-	@require_initialization
-	async def get_selector_map(self) -> DOMSelectorMap:
-=======
+
 	@observe_debug(name='get_selector_map', ignore_output=True, ignore_input=True)
 	@require_healthy_browser(usable_page=True, reopen_page=True)
-	async def get_selector_map(self) -> SelectorMap:
->>>>>>> 7d1b82bd
+	async def get_selector_map(self) -> DOMSelectorMap:
 		if self._cached_browser_state_summary is None:
 			return {}
 		return self._cached_browser_state_summary.dom_state.selector_map
@@ -4246,11 +4321,11 @@
 		Scroll using CDP Input.synthesizeScrollGesture for universal compatibility.
 
 		Args:
-			page: The page to scroll
-			pixels: Number of pixels to scroll (positive = up, negative = down)
+		        page: The page to scroll
+		        pixels: Number of pixels to scroll (positive = up, negative = down)
 
 		Returns:
-			True if successful, False if failed
+		        True if successful, False if failed
 		"""
 		try:
 			# Use CDP to synthesize scroll gesture - works in all contexts including PDFs
@@ -4453,7 +4528,7 @@
 		Parameters:
 		-----------
 		cache_clickable_elements_hashes: bool
-			If True, cache the clickable elements hashes for the current state.
+		        If True, cache the clickable elements hashes for the current state.
 
 		Returns:
 		--------
